--- conflicted
+++ resolved
@@ -427,24 +427,9 @@
                             <div class="label">
                                 <h4 class="main">#2 Page Title</h4>
                                 <div class="info">
-<<<<<<< HEAD
-                                    <div class="status">
-                                        <p class="modified">
-                                            <i class="icon-edit">Modified</i>
-                                            <span class="date" data-timestamp="7">7 days ago</span>
-                                            <span class="user">John Doe</span>
-                                        </p>
-                                        <p class="published">
-                                            <i class="icon-globe">Published</i>
-                                            <span class="date" data-timestamp="8">8 hours ago</span>
-                                            <span class="user">Alison Parker</span>
-                                        </p>
-                                    </div>
-=======
                                     <p class="published"><i class="icon-globe">Published</i> <span class="date" data-timestamp="12">12 hours ago</span> <span class="user">Alison Parker</span></p>
                                     <p class="modified"><i class="icon-edit">Modified</i> <span class="date" data-timestamp="2">2 days ago</span> <span class="user">John Doe</span></p>
                                     <p class="links"><i class="icon-arrowright">Link</i> <span class="links-number">3</span></p>
->>>>>>> 788e2c8a
                                 </div>
                             </div>
                         </a>
@@ -464,37 +449,9 @@
                                     <p class="info-copy">Launch</p>
                                 </div>
                                 <div class="info">
-<<<<<<< HEAD
-                                    <div class="short-info">
-                                        <span class="hideinnav">
-                                            <i class="icon-viewoff">Hidden</i>
-                                        </span>
-                                        <span class="links">
-                                            <i class="icon-arrowright">Link</i>
-                                            <span class="links-number">3</span>
-                                        </span>
-                                        <span class="copies">
-                                            <i class="icon-unmerge">Copies</i>
-                                            <span class="copies-number">3</span>
-                                        </span>
-                                    </div>
-                                    <div class="status">
-                                        <p class="modified">
-                                            <i class="icon-edit">Modified</i>
-                                            <span class="date">2 days ago</span>
-                                            <span class="user">John Doe</span>
-                                        </p>
-                                        <p class="published">
-                                            <i class="icon-globe">Published</i>
-                                            <span class="date">12 hours ago</span>
-                                            <span class="user">Alison Parker</span>
-                                        </p>
-                                    </div>
-=======
                                     <p class="published"><i class="icon-globe">Published</i> <span class="date" data-timestamp="15">15 hours ago</span> <span class="user">Alison Parker</span></p>
                                     <p class="modified"><i class="icon-edit">Modified</i> <span class="date" data-timestamp="3">3 days ago</span> <span class="user">John Doe</span></p>
                                     <p class="links"><i class="icon-arrowright">Link</i> <span class="links-number">4</span></p>
->>>>>>> 788e2c8a
                                 </div>
                             </div>
                         </a>
@@ -509,24 +466,9 @@
                             <div class="label">
                                 <h4 class="main">#4 Page (ghost)</h4>
                                 <div class="info">
-<<<<<<< HEAD
-                                    <div class="status">
-                                        <p class="modified">
-                                            <i class="icon-edit">Modified</i>
-                                            <span class="date">2 days ago</span>
-                                            <span class="user">John Doe</span>
-                                        </p>
-                                        <p class="published">
-                                            <i class="icon-globe">Published</i>
-                                            <span class="date">12 hours ago</span>
-                                            <span class="user">Alison Parker</span>
-                                        </p>
-                                    </div>
-=======
                                     <p class="published"><i class="icon-globe">Published</i> <span class="date" data-timestamp="10">10 hours ago</span> <span class="user">Alison Parker</span></p>
                                     <p class="modified"><i class="icon-edit">Modified</i> <span class="date" data-timestamp="4">4 days ago</span> <span class="user">John Doe</span></p>
                                     <p class="links"><i class="icon-arrowright">Link</i> <span class="links-number">5</span></p>
->>>>>>> 788e2c8a
                                 </div>
                             </div>
                         </a>
@@ -545,31 +487,7 @@
                             <span class="image"><img src="images/previews/preview1.png" alt=""></span>
                             <div class="label">
                                 <div class="main">
-<<<<<<< HEAD
-                                    <h4>#5 Page Title (with an alert banner)</h4>
-                                </div>
-                                <div class="info">
-                                    <div class="short-info">
-                                        <span class="copies">
-                                            <i class="icon-unmerge">Copies</i>
-                                            <span class="copies-number">4</span>
-                                        </span>
-                                    </div>
-                                    <div class="status">
-                                        <p class="modified">
-                                            <i class="icon-edit">Modified</i>
-                                            <span class="date" data-timestamp="7">7 days ago</span>
-                                            <span class="user">John Doe</span>
-                                        </p>
-                                        <p class="published">
-                                            <i class="icon-globe">Published</i>
-                                            <span class="date" data-timestamp="8">8 hours ago</span>
-                                            <span class="user">Alison Parker</span>
-                                        </p>
-                                    </div>
-=======
                                     <h4>#5 Page Title (with an alert banner)<h4>
->>>>>>> 788e2c8a
                                 </div>
                             </div>
                         </a>
@@ -586,31 +504,7 @@
                                 <div class="main">
                                     <h4>#6 Page Title (with a status flag)</h4>
                                 </div>
-<<<<<<< HEAD
-                                <div class="info">
-                                    <div class="short-info">
-                                        <span class="copies">
-                                            <i class="icon-unmerge">Copies</i>
-                                            <span class="copies-number">4</span>
-                                        </span>
-                                    </div>
-                                    <div class="status">
-                                        <p class="modified">
-                                            <i class="icon-edit">Modified</i>
-                                            <span class="date" data-timestamp="4">4 days ago</span>
-                                            <span class="user">John Doe</span>
-                                        </p>
-                                        <p class="published">
-                                            <i class="icon-globe">Published</i>
-                                            <span class="date" data-timestamp="8">8 hours ago</span>
-                                            <span class="user">Alison Parker</span>
-                                        </p>
-                                    </div>
-                                </div>
-                          </div>
-=======
-                            </div>
->>>>>>> 788e2c8a
+                            </div>
                         </a>
                     </article>
 
@@ -646,26 +540,6 @@
                                     <h4>#8 Page (with meta-info)</h4>
                                 </div>
                                 <div class="info">
-<<<<<<< HEAD
-                                    <div class="short-info">
-                                        <span class="copies">
-                                            <i class="icon-unmerge">Copies</i>
-                                            <span class="copies-number">2</span>
-                                        </span>
-                                    </div>
-                                    <div class="status">
-                                        <p class="modified">
-                                            <i class="icon-edit">Modified</i>
-                                            <span class="date" data-timestamp="3">3 days ago</span>
-                                            <span class="user">John Doe</span>
-                                        </p>
-                                        <p class="published">
-                                            <i class="icon-globe">Published</i>
-                                            <span class="date" data-timestamp="4">4 hours ago</span>
-                                            <span class="user">Alison Parker</span>
-                                        </p>
-                                    </div>
-=======
                                     <p class="meta-info">
                                         <span class="hideinnav">
                                             <i class="icon-viewoff" title="Page is hidden in navigation">Hidden in Navigation</i>
@@ -706,7 +580,6 @@
                                     <p class="meta-info">
                                     </p>
                                     <p class="published"><i class="icon-globe">Published</i> <span class="date" data-timestamp="10">10 hours ago</span> <span class="user">Alison Parker</span></p>
->>>>>>> 788e2c8a
                                 </div>
                             </div>
                         </a>
