--- conflicted
+++ resolved
@@ -5,29 +5,16 @@
 
 // Tabs
 @tab-outline-color: rgba(0, 0, 0, 0.20);
-<<<<<<< HEAD
-@tab-background-gradient-start-color: rgb(240, 240, 240);
-@tab-background-gradient-end-color: rgb(230, 230, 230);
-
-@tab-inactive-font-color: rgb(135, 135, 135);
-@tab-active-font-color: rgb(105, 105, 105);
-@tab-hover-font-color: rgb(30, 30, 30);
-=======
 @tab-background-gradient-start-color: rgb(246, 246, 246);
 @tab-background-gradient-end-color: rgb(238, 238, 238);
 @tab-inactive-font-color: rgb(135, 135, 135);
 @tab-active-font-color: rgb(75, 75, 75);
 @tab-hover-font-color: rgb(75, 75, 75);
->>>>>>> 5f63c602
 @tab-disabled-font-color: rgb(180, 180, 180);
-
-
-
 @tab-white-background-gradient-start-color: rgb(255, 255, 255);
 @tab-white-background-gradient-end-color: rgb(245, 245, 245);
 @tab-nav-second-border-color: rgb(255, 255, 255, 0.8);
 @tab-nav-font-size: 18*@px;
-
 
 .tabs {
   .tab-focus(@tab_type) {
@@ -58,16 +45,6 @@
       .light-text;
       color: @tab-inactive-font-color;
       float: left;
-<<<<<<< HEAD
-      padding: 0.625rem 1.0rem 0.625rem 1.0rem;
-      margin: 0 0.125rem -0.125rem 0;
-      white-space: nowrap;
-
-      &.active {
-        border: 0.0625rem solid @tab-outline-color;
-        /* padding is adjusted on active tab to make up for text shift when border is drawn - CUI-994 */
-        padding: 0.563rem 0.938rem 0.563rem 0.938rem;
-=======
       padding: 10*@px 16*@px 10*@px 16*@px;
       margin: 0 2*@px -2*@px 0;
       white-space: nowrap;
@@ -76,7 +53,6 @@
         border: 1*@px solid @tab-outline-color;
         /* padding is adjusted on active tab to make up for text shift when border is drawn - CUI-994 */
         padding: 9*@px 15*@px 9*@px 15*@px;
->>>>>>> 5f63c602
         border-bottom: none;
         .gradient(@tab-background-gradient-start-color, @tab-background-gradient-end-color);
       }
@@ -116,7 +92,6 @@
   }
 
   > section {
-    .normal-text;
     display: none;
     background-color: @tab-background-gradient-end-color;
     margin: 0;
@@ -124,11 +99,6 @@
     padding: 13*@px;
     z-index: auto;
     position: relative;
-    /* TODO: This should be the inside 1-px white border at top of box. It
-             requires a negative margin in the tab but results in the tab 
-             border intersecting the white border. Needs more work before showing.
-    box-shadow: 0 .063rem 0 @tab-nav-second-border-color inset;
-    */
 
     &.active {
       display: block;
