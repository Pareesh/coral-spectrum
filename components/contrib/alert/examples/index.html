--- conflicted
+++ resolved
@@ -83,19 +83,15 @@
       <h3>All the Alerts</h3>
       <div class="alert error">
         <button class="close" data-dismiss="alert">&times;</button>
-        <i></i><strong>ERROR</strong><div>Uh oh, something went wrong with the whozit!</div>
+        <strong>ERROR</strong><div>Uh oh, something went wrong with the whozit!</div>
       </div>
       <div class="alert notice">
         <button class="close" data-dismiss="alert">&times;</button>
-        <i></i><strong>NOTICE</strong><div>Something is about to go wrong with the whozit!</div>
+        <strong>NOTICE</strong><div>Something is about to go wrong with the whozit!</div>
       </div>
       <div class="alert success">
         <button class="close" data-dismiss="alert">&times;</button>
-<<<<<<< HEAD
         <strong>SUCCESS</strong><div>Everything went better than expected with the whozit.</div>
-=======
-        <i></i><strong>SUCCESS</strong><div>Everything went better than expected with the whozit.</div>
->>>>>>> fee7749c
       </div>
       <div class="alert help">
         <button class="close" data-dismiss="alert">&times;</button>
@@ -103,20 +99,8 @@
       </div>
       <div class="alert info">
         <button class="close" data-dismiss="alert">&times;</button>
-<<<<<<< HEAD
         <strong>INFO</strong><div>For great success, configure the whozit</div>
       </div>
-      <div class="alert info">
-        <button class="close" data-dismiss="alert">&times;</button>
-        <strong>INFO</strong><div>For great success, configure the whozit completely</div>
-=======
-        <i></i><strong>INFO</strong><div>For great success, configure the whozit</div>
-      </div>
-      <div class="alert info">
-        <button class="close" data-dismiss="alert">&times;</button>
-        <i></i><strong>INFO</strong><div>For great success, configure the whozit completely</div>
->>>>>>> fee7749c
-      </div>      
     </section>
 
     <section>
@@ -135,27 +119,23 @@
       <h3>Large Alerts</h3>
       <div class="alert error large">
         <button class="close" data-dismiss="alert">&times;</button>
-        <i></i><strong>ERROR</strong><div>Uh oh, something went wrong with the whozit!</div>
+        <strong>ERROR</strong><div>Uh oh, something went wrong with the whozit!</div>
       </div>
       <div class="alert notice large">
         <button class="close" data-dismiss="alert">&times;</button>
-        <i></i><strong>NOTICE</strong><div>Something is about to go wrong with the whozit!</div>
+        <strong>NOTICE</strong><div>Something is about to go wrong with the whozit!</div>
       </div>
       <div class="alert success large">
         <button class="close" data-dismiss="alert">&times;</button>
-<<<<<<< HEAD
         <strong>SUCCESS</strong><div>Everything went better than expected with the whozit.</div>
-=======
-        <i></i><strong>SUCCESS</strong><div>Everything went better than expected with the whozit.</div>
->>>>>>> fee7749c
       </div>
       <div class="alert help large">
         <button class="close" data-dismiss="alert">&times;</button>
-        <i></i><strong>HELP</strong><div>If you are struggling with the whozit, read <a href="#">the manual</a>.</div>
+        <strong>HELP</strong><div>If you are struggling with the whozit, read <a href="#">the manual</a>.</div>
       </div>
       <div class="alert info large">
         <button class="close" data-dismiss="alert">&times;</button>
-        <i></i><strong>INFO</strong><div>For great success, configure the whozit correctly.</div>
+        <strong>INFO</strong><div>For great success, configure the whozit correctly.</div>
       </div>
     </section>
   </div>
