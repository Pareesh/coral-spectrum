--- conflicted
+++ resolved
@@ -1,541 +1,4 @@
 (function ($, window, undefined) {
-<<<<<<< HEAD
-    CUI.Tabs = new Class(/** @lends CUI.Tabs# */{
-        toString: 'Tabs',
-
-        extend: CUI.Widget,
-
-        /**
-         * @extends CUI.Widget
-         * @classdesc A tabbed panel with several variants. 
-
-         * <p>Tabs markup must be initialized with CUI's data-init property.  However, keeping a reference to 
-         * a tabs instance ($.tabs or new CUI.Tabs) is not needed for basic functionality. This is only 
-         * needed if programmatic access is necessary.</p>
-         *
-         * <h2 class="line">Examples</h2>
-         *
-         * <section class="line">
-         * <h3>Default</h3>
-         * <div class="tabs" data-init="tabs">
-         *     <nav>
-         *         <a data-toggle="tab" class="active">Tab 1</a>
-         *         <a data-toggle="tab">Tab 2</a>
-         *         <a href="../examples/remote.html" data-toggle="tab">Tab 3</a>
-         *         <a data-toggle="tab" class="disabled">Disabled Tab</a>
-         *     </nav>
-         *     <section class="active">Lorizzle ipsizzle fo shizzle mah nizzle fo rizzle.</section>
-         *     <section>Nulla gangsta. Brizzle shizzlin dizzle pharetra.</section>
-         *     <section>This will be replaced :)</section>
-         *     <section>This section will never be shown :(</section>
-         * </div>
-         * </section>
-         * <section>
-         * <h3>White</h3>
-         * <p>
-         *   Note: the white tabs variant is deprecated, and will be removed in a future release
-         *   See issues.adobe.com/browse/CUI-1156 and issues.adobe.com/browse/CUI-1154
-         * </p>
-         * <div class="tabs white" data-init="tabs">
-         *     <nav>
-         *         <a data-toggle="tab" class="active">Tab 1</a>
-         *         <a data-toggle="tab">Tab 2</a>
-         *         <a data-toggle="tab" class="disabled">Disabled Tab</a>
-         *     </nav>
-         *     <section class="active">Lorizzle ipsizzle fo shizzle mah nizzle fo rizzle.</section>
-         *     <section>Nulla gangsta. Brizzle shizzlin dizzle pharetra.</section>
-         *     <section>This section will never be shown :(</section>
-         * </div>
-         * </section>
-         * <section>
-         * <h3>Stacked</h3>
-         * <div class="tabs stacked" data-init="tabs">
-         *     <nav>
-         *         <a data-toggle="tab" class="active">Tab 1</a>
-         *         <a data-toggle="tab">Tab 2</a>
-         *         <a data-toggle="tab" class="disabled">Disabled Tab</a>
-         *     </nav>
-         *     <section class="active">Lorizzle ipsizzle fo shizzle mah nizzle fo rizzle.</section>
-         *     <section>Nulla gangsta. Brizzle shizzlin dizzle pharetra.</section>
-         *     <section>This section will never be shown :(</section>
-         * </div>
-         * </section>
-         * <section>
-         * <h3>Nav</h3>
-         * <div class="tabs nav" data-init="tabs">
-         *     <nav>
-         *         <a data-toggle="tab" class="active">Tab 1</a>
-         *         <a data-toggle="tab">Tab 2</a>
-         *         <a data-toggle="tab" class="disabled">Disabled Tab</a>
-         *     </nav>
-         *     <section class="active">Lorizzle ipsizzle fo shizzle mah nizzle fo rizzle.</section>
-         *     <section>Nulla gangsta. Brizzle shizzlin dizzle pharetra.</section>
-         *     <section>This section will never be shown :(</section>
-         * </div>
-         * </section>
-         * @example
-         * <caption>Instantiate with Class</caption>
-         * var tabs = new CUI.Tabs({
-         *     element: '#myTabs'
-         * });
-         *
-         * // Hide the tabs, set the active tab, and show it again
-         * tabs.hide().set({active: 3}).show();
-         *
-         * @example
-         * <caption>Instantiate with jQuery</caption>
-         * $('#myTabs').tabs({
-         *     type: 'stacked'
-         * });
-         *  
-         * // jQuery style works as well for show/hide
-         * $('#myTabs').tabs('show');
-         *
-         * // A reference to the element's tabs instance is stored as data-tabs
-         * var tabs = $('#myTabs').data('tabs');
-         * tabs.hide();
-         *
-         * @example
-         * <caption>Data API: Instantiate, set options, and show</caption>
-         * <description>There is no need to programatically  instantiate a tabs instance to use the tabs 
-         *  functionality. The data API will handle switching between tabs as long as you have created a 
-         * <code class="prettify">&lt;div&gt;</code> with the <code class="prettify">tabs</code> class and added
-         * the <code class="prettify">data-init='tabs'</code> attribute.  
-         * When using markup to instantiate tabs, the overall container is 
-         * <code class="prettify">div class=&quot;tabs&quot</code>. The tabs themselves are specified within the 
-         * <code>nav</code> block as simple <code class="prettify">a</code> elements. The 
-         * <code class="prettify">data-toggle=&quot;tab&quot;</code> attribute on <code>a</code> nav links is 
-         * essential for the data API; do not omit. The <code>href</code> can be a remote link 
-         * (see next example). When the tab is activated, content from the remote link will
-         * be loaded into the respective panel.</description>
-         * &lt;div class=&quot;tabs&quot; data-init=&quot;tabs&quot;&gt;
-         *     &lt;nav&gt;
-         *         &lt;a data-toggle=&quot;tab&quot; class=&quot;active&quot;&gt;Tab 1&lt;/a&gt;
-         *         &lt;a data-toggle=&quot;tab&quot;&gt;Tab 2&lt;/a&gt;
-         *         &lt;a href=&quot;../examples/remote.html&quot; data-toggle=&quot;tab&quot;&gt;Tab 3&lt;/a&gt;
-         *         &lt;a data-toggle=&quot;tab&quot; class=&quot;disabled&quot;&gt;Disabled Tab&lt;/a&gt;
-         *     &lt;/nav&gt;
-         *     &lt;section class=&quot;active&quot;&gt;Lorizzle ipsizzle fo shizzle mah nizzle fo rizzle.&lt;/section&gt;
-         *     &lt;section&gt;Nulla gangsta. Brizzle shizzlin dizzle pharetra.&lt;/section&gt;
-         *     &lt;section&gt;This will be replaced :)&lt;/section&gt;
-         *     &lt;section&gt;This section will never be shown :(&lt;/section&gt;
-         * &lt;/div&gt; 
-         *
-         * @example
-         * <caption>Variants</caption>
-         * <p>
-         *   Note: the white tabs variant is deprecated, and will be removed in a future release
-         *   See issues.adobe.com/browse/CUI-1156 and issues.adobe.com/browse/CUI-1154
-         * </p>
-         * <description>The possible variants, <code class="prettify">white</code>, <code class="prettify">stacked</code>, 
-         * and <code class="prettify">nav</code>, are specified either via the <code>type</code> argument to the 
-         * constructor, or via manually specifying the class alongside <code>tabs</code>.</description>
-         * &lt;div class=&quot;tabs nav&quot; data-init=&quot;tabs&quot;&gt;
-         *     &lt;nav&gt;
-         *         &lt;a data-toggle=&quot;tab&quot; class=&quot;active&quot;&gt;Tab 1&lt;/a&gt;
-         *         &lt;a data-toggle=&quot;tab&quot;&gt;Tab 2&lt;/a&gt;
-         *         &lt;a data-toggle=&quot;tab&quot; class=&quot;disabled&quot;&gt;Disabled Tab&lt;/a&gt;
-         *     &lt;/nav&gt;
-         *     &lt;section class=&quot;active&quot;&gt;Lorizzle ipsizzle fo shizzle mah nizzle fo rizzle.&lt;/section&gt;
-         *     &lt;section&gt;Nulla gangsta. Brizzle shizzlin dizzle pharetra.&lt;/section&gt;
-         *     &lt;section&gt;This section will never be shown :(&lt;/section&gt;
-         * &lt;/div&gt;
-         *
-         * @description Creates a new tab panel
-         * @constructs
-         * 
-         * @param  {Object} options Component options
-         * @param  {Mixed} options.element jQuery selector or DOM element to use for panel
-         * @param  {String} [options.type=""] Type of the tabs. Can be blank, or one of white, stacked, or nav
-         * @param  {Number} [options.active=0] index of active tab
-         */
-
-         
-        construct: function(options) {
-            // find elements for tab widget
-            this.tablist = this.$element.find('> nav');
-
-            this._applyOptions();
-
-            // set up listeners for change events
-            this.$element.on('change:type', this._setType.bind(this));
-            this.$element.on('change:active', this._setActive.bind(this));
-        },
-
-        defaults: {},
-
-        // Note: the white tabs variant is deprecated, and will be removed in a future release 
-        // See https://issues.adobe.com/browse/CUI-1156 and https://issues.adobe.com/browse/CUI-1154
-        DEFAULT_VARIANT_KEY: 'default',
-        WHITE_VARIANT_CLASS: 'white',
-        STACKED_VARIANT_CLASS: 'stacked',
-        NAV_VARIANT_CLASS: 'nav',
-
-        VARIANT_TYPES: [ 
-            'default', 
-            'white', 
-            'stacked', 
-            'nav'
-        ],
-
-
-        /**
-         * Disables a tab
-         * @param  {jQuery} tab
-         * @return {jQuery} this, chainable
-         */
-        setDisabled: function (tab, switcher) {
-            var hop = switcher || false;
-
-            tab.toggleClass('disabled', hop)
-                .prop('aria-disabled', hop);
-            return this;
-        },
-
-        /**
-         * Enables a tab
-         * @param  {jQuery} tab
-         * @return {jQuery} this, chainable
-         */
-        setEnabled: function (tab) {
-            return this.setDisabled(tab, true);
-        },
-
-        /**
-         * Adds a tab and associated panel.
-         *
-         * @param {Object} [options] Tab options.
-         * @param {String} [options.tabContent] An HTML string used to
-         * generate the tab's content.
-         * @param {Object} [options.tabAttrs] Attributes to apply to the created
-         * tab.
-         * @param {String} [options.panelContent] An HTML string used to
-         * generate the panel's content.
-         * @param {Object} [options.panelAttrs] Attributes to apply to the
-         * created panel.
-         * @param {Number} [options.index] The index at which the tab should be
-         * added. If no index is provided, the tab will be added as the last
-         * tab.
-         * @param {Boolean} [options.enabled=true] Whether the tab should be 
-         * enabled (disabled tabs cannot be selected).
-         * @param {Boolean} [options.active=true] Whether the tab should be
-         * immediately activated/selected. In other words, its panel will be 
-         * immediately visible and panels for other tabs will be hidden.
-         */
-        addItem: function(options) {
-            var tabs = this._getTabs();
-            
-            options = $.extend({
-                tabContent: '',
-                tabAttrs: undefined,
-                panelContent: '',
-                panelAttrs: undefined,
-                index: tabs.length,
-                enabled: true,
-                active: true
-            }, options);
-            
-            var $panel = $('<section>' + options.panelContent + '</section>',
-                options.panelAttrs);
-
-            var $tab = $('<a>' + options.tabContent + '</a>');
-            
-            $tab.attr($.extend(options.tabAttrs, {
-                'data-toggle': 'tab'
-            }));
-            
-            // Confine the index to valid values.
-            var index = Math.min(Math.max(options.index, 0), tabs.length);
-
-            if (index === 0) {
-                this.tablist.prepend($tab);
-                this.tablist.after($panel);
-            } else {
-                tabs.eq(index - 1).after($tab);
-                this._getPanels().eq(index - 1).after($panel);
-            }
-            
-            if (!options.enabled) {
-                $tab.addClass('disabled');
-            }
-
-            this._makeTabsAccessible($tab);
-            
-            if (options.active && options.enabled) {
-                this._activateTab($tab, true);
-            }
-            
-            return this;
-        },
-
-        /**
-         * Removes a tab and associated panel. If the tab being removed is
-         * the active tab, the nearest enabled tab will be activated.
-         * @param {Number} index The index of the tab to remove.
-         */
-        removeItem: function(index) {
-            var $tab = this._getTabs().eq(index),
-                $panel = this._getPanels().eq(index);
-            
-            if (!$tab.length || !$panel.length) {
-                return this;
-            }
-
-            if ($tab.hasClass('active')) {
-                var ENABLED_TAB_SELECTOR = 'a[data-toggle="tab"]:not(.disabled)';
-                
-                var $tabToActivate = $tab.nextAll(ENABLED_TAB_SELECTOR).first();
-  
-                if ($tabToActivate.length === 0) {
-                    $tabToActivate = $tab.prevAll(ENABLED_TAB_SELECTOR).first();
-                }
-  
-                if ($tabToActivate.length === 1) {
-                    this._activateTab($tabToActivate, true);
-                }
-            }
-
-            $panel.remove();
-            $tab.remove();
-            
-            return this;
-        },
-
-        // sets all options
-        /** @ignore */
-        _applyOptions: function () {
-            var activeTab = this._getTabs().filter('.active');
-
-            // ensure the type is set correctly
-            if (this.options.type) {
-                this._setType(this.options.type);
-            }
-
-            // init tab switch
-            this._initTabswitch();
-
-            // accessibility
-            this._makeAccessible();
-
-            // set an active tab if there is non flagged as active
-            if (activeTab.length === 0) {
-                this._setActive(this.options.active || 0);
-            } else {
-                // call the activation logic 
-                // in case the initial tab has remote content
-                this._activateTab(activeTab, true);
-            }
-        },
-
-        /**
-         * @return {jQuery} All tabs.
-         * @private
-         * @ignore
-         */
-        _getTabs: function() {
-            return this.tablist.find('> a[data-toggle="tab"]');
-        },
-
-        /**
-         * @return {jQuery} All panels.
-         * @private
-         * @ignore
-         */
-        _getPanels: function() {
-            return this.$element.find('> section');
-        },
-
-        // Set a certain tab (by index) as active
-        // * @param  {Number} index of the tab to make active
-        /** @ignore */ 
-        _setActive: function (idx) {
-            idx = $.isNumeric(idx) ? idx : this.options.active;
-            var activeTab = this._getTabs().eq(idx);
-            // Activate the tab, but don't focus
-            this._activateTab(activeTab, true);
-        },
-
-        // sets the type of the tabs
-        // @param  {String} type of the tabs: 'default', 'white', 'nav', 'stacked'
-        // Note: the white tabs variant is deprecated, and will be removed in a future release 
-        // See https://issues.adobe.com/browse/CUI-1156 and https://issues.adobe.com/browse/CUI-1154
-        /** @ignore */
-        _setType: function (type) {
-            var classValue = $.type(type) === 'string' ? type : this.options.type;
-
-            if (this.VARIANT_TYPES.indexOf(classValue) > -1 || classValue === this.DEFAULT_VARIANT_KEY) {
-                // Remove old type
-                this.$element.removeClass(this.VARIANT_TYPES.join(' '));
-
-                // Add new type
-                if (classValue !== this.DEFAULT_VARIANT_KEY) {
-                    this.$element.addClass(classValue);
-                }
-            }
-        },
-
-         // activates the given tab
-         /** @ignore */
-        _activateTab: function (tab, noFocus) {
-            var href = tab.attr('href'),
-                activeClass = 'active',
-                tabs = this._getTabs(),
-                panels = this._getPanels(),
-                panel;
-
-            // do not allow to enable disabled tabs
-            if (tab.hasClass('disabled')) {
-                tab.blur(); // ensure disabled tabs do not receive focus
-                return false;
-            }
-
-            // get panel based on aria control attribute
-            panel = panels.filter('#' + tab.attr('aria-controls'));
-
-            // supposed to be remote url
-            if (href && href.charAt(0) !== '#') {
-                panel.loadWithSpinner(href);
-            }
-
-            tabs.removeClass(activeClass).attr({
-                'aria-selected': false,
-                'tabindex': -1 // just the active one is able to tabbed
-            });
-            panels.removeClass(activeClass).attr({
-                'aria-hidden': true
-            });
-
-            tab.addClass(activeClass).attr({
-                'aria-selected': true,
-                'tabindex': 0 // just the active one is able to tabbed
-            });
-            panel.addClass(activeClass).attr({
-                'aria-hidden': false
-            });
-
-            if (!noFocus) {
-                tab.trigger('focus');
-            }
-        }, // _activateTab
-
-        // add the switching functionality
-        /** @ignore */
-        _initTabswitch: function () {
-            var self = this,
-                sel = '> nav > a[data-toggle="tab"]';
-
-            this.$element.fipo('tap', 'click', sel, function (event) {
-                var tab = $(event.currentTarget);
-
-                // prevent the default anchor
-                event.preventDefault();
-
-                self._activateTab(tab);
-            }).finger('click', sel, false);
-        }, // _initTabswitch
-
-        // adds some accessibility attributes and features
-        // http://www.w3.org/WAI/PF/aria-practices/#tabpanel
-        /** @ignore */
-        _makeAccessible: function () {
-            this._makeTabsAccessible();
-            this._makeTablistAccessible();
-        }, // _makeAccessible
-        
-        /**
-         * Adds accessibility attributes and features for the tabs.
-         * @private
-         * @ignore
-         */
-        _makeTabsAccessible: function($tabs) {
-            var $panels = this._getPanels();
-            $tabs = $tabs || this._getTabs();
-
-            // set tab props
-            $tabs.each(function (i, e) {
-                var $tab = $(e),
-                    $panel = $panels.eq($tab.index()),
-                    id = $panel.attr('id') || CUI.util.getNextId();
-                
-                var tabAttrs = {
-                    'role': 'tab',
-                    'tabindex': -1,
-                    'aria-selected': false,
-                    'aria-controls': id,
-                    'aria-disabled': $tab.hasClass('disabled')
-                };
-                
-                if (!$tab.attr('href')) {
-                    // Mainly so the cursor turns the mouse into a hand
-                    // on hover.
-                    tabAttrs.href = '#';
-                }
-                
-                $tab.attr(tabAttrs);
-
-                $panel.attr({
-                    'id': id,
-                    'role': 'tabpanel',
-                    'aria-hidden': true
-                });
-            });
-        },
-
-        /**
-         * Adds accessibility attributes and features for the tab list.
-         * @private
-         * @ignore
-         */
-        _makeTablistAccessible: function() {
-            // init the key handling for tabs
-            var self = this,
-                tabSelector = '> [role="tab"]';
-
-            // the nav around the tabs has a tablist role
-            this.tablist.attr('role', 'tablist');
-
-            // keyboard handling
-            this.tablist.on('keydown', tabSelector, function (event) {
-                // enables keyboard support
-
-                var elem = $(event.currentTarget),
-                    tabs = $(event.delegateTarget)
-                        .find(tabSelector)
-                        .not('[aria-disabled="true"]'), // ignore disabled tabs
-                    focusElem = elem,
-                    keymatch = true,
-                    idx = tabs.index(elem);
-
-                switch (event.which) {
-                    case 33: //page up
-                    case 37: //left arrow
-                    case 38: //up arrow
-                        focusElem = idx-1 > -1 ? tabs[idx-1] : tabs[tabs.length-1];
-                        break;
-                    case 34: //page down
-                    case 39: //right arrow 
-                    case 40: //down arrow
-                        focusElem = idx+1 < tabs.length ? tabs[idx+1] : tabs[0];
-                        break;
-                    case 36: //home
-                        focusElem = tabs[0];
-                        break;
-                    case 35: //end
-                        focusElem = tabs[tabs.length-1];
-                        break;
-                    default:
-                        keymatch = false;
-                        break;
-                }
-
-                if (keymatch) { // if a key matched then we set the currently focused element
-                    event.preventDefault();
-                    self._activateTab($(focusElem));
-                }
-            });
-        }
-    });
-=======
   CUI.Tabs = new Class(/** @lends CUI.Tabs# */{
     toString: 'Tabs',
 
@@ -555,10 +18,10 @@
      * <h3>Default</h3>
      * <div class="tabs" data-init="tabs">
      *     <nav>
-     *         <a href="#" data-toggle="tab" class="active">Tab 1</a>
-     *         <a href="#" data-toggle="tab">Tab 2</a>
-     *         <a href="../examples/remote.html" data-target="#" data-toggle="tab">Tab 3</a>
-     *         <a href="#" data-toggle="tab" class="disabled">Disabled Tab</a>
+     *         <a data-toggle="tab" class="active">Tab 1</a>
+     *         <a data-toggle="tab">Tab 2</a>
+     *         <a href="../examples/remote.html" data-toggle="tab">Tab 3</a>
+     *         <a data-toggle="tab" class="disabled">Disabled Tab</a>
      *     </nav>
      *     <section class="active">Lorizzle ipsizzle fo shizzle mah nizzle fo rizzle.</section>
      *     <section>Nulla gangsta. Brizzle shizzlin dizzle pharetra.</section>
@@ -574,9 +37,9 @@
      * </p>
      * <div class="tabs white" data-init="tabs">
      *     <nav>
-     *         <a href="#" data-toggle="tab" class="active">Tab 1</a>
-     *         <a href="#" data-toggle="tab">Tab 2</a>
-     *         <a href="#" data-toggle="tab" class="disabled">Disabled Tab</a>
+     *         <a data-toggle="tab" class="active">Tab 1</a>
+     *         <a data-toggle="tab">Tab 2</a>
+     *         <a data-toggle="tab" class="disabled">Disabled Tab</a>
      *     </nav>
      *     <section class="active">Lorizzle ipsizzle fo shizzle mah nizzle fo rizzle.</section>
      *     <section>Nulla gangsta. Brizzle shizzlin dizzle pharetra.</section>
@@ -587,9 +50,9 @@
      * <h3>Stacked</h3>
      * <div class="tabs stacked" data-init="tabs">
      *     <nav>
-     *         <a href="#" data-toggle="tab" class="active">Tab 1</a>
-     *         <a href="#" data-toggle="tab">Tab 2</a>
-     *         <a href="#" data-toggle="tab" class="disabled">Disabled Tab</a>
+     *         <a data-toggle="tab" class="active">Tab 1</a>
+     *         <a data-toggle="tab">Tab 2</a>
+     *         <a data-toggle="tab" class="disabled">Disabled Tab</a>
      *     </nav>
      *     <section class="active">Lorizzle ipsizzle fo shizzle mah nizzle fo rizzle.</section>
      *     <section>Nulla gangsta. Brizzle shizzlin dizzle pharetra.</section>
@@ -600,9 +63,9 @@
      * <h3>Nav</h3>
      * <div class="tabs nav" data-init="tabs">
      *     <nav>
-     *         <a href="#" data-toggle="tab" class="active">Tab 1</a>
-     *         <a href="#" data-toggle="tab">Tab 2</a>
-     *         <a href="#" data-toggle="tab" class="disabled">Disabled Tab</a>
+     *         <a data-toggle="tab" class="active">Tab 1</a>
+     *         <a data-toggle="tab">Tab 2</a>
+     *         <a data-toggle="tab" class="disabled">Disabled Tab</a>
      *     </nav>
      *     <section class="active">Lorizzle ipsizzle fo shizzle mah nizzle fo rizzle.</section>
      *     <section>Nulla gangsta. Brizzle shizzlin dizzle pharetra.</section>
@@ -616,7 +79,7 @@
          * });
      *
      * // Hide the tabs, set the active tab, and show it again
-     * tabs.hide().set({active: 'second-tab'}).show();
+     * tabs.hide().set({active: 3}).show();
      *
      * @example
      * <caption>Instantiate with jQuery</caption>
@@ -641,15 +104,15 @@
      * <code class="prettify">div class=&quot;tabs&quot</code>. The tabs themselves are specified within the
      * <code>nav</code> block as simple <code class="prettify">a</code> elements. The
      * <code class="prettify">data-toggle=&quot;tab&quot;</code> attribute on <code>a</code> nav links is
-     * essential for the data API; do not omit. The <code>href</code> can either be an id of a
-     * following <code>section</code>, a simple anchor: <code>#</code>, or a remote link
-     * (see next example).</description>
+     * essential for the data API; do not omit. The <code>href</code> can be a remote link 
+     * (see next example). When the tab is activated, content from the remote link will
+     * be loaded into the respective panel.</description>
      * &lt;div class=&quot;tabs&quot; data-init=&quot;tabs&quot;&gt;
      *     &lt;nav&gt;
-     *         &lt;a href=&quot;#&quot; data-toggle=&quot;tab&quot; class=&quot;active&quot;&gt;Tab 1&lt;/a&gt;
-     *         &lt;a href=&quot;#&quot; data-toggle=&quot;tab&quot;&gt;Tab 2&lt;/a&gt;
-     *         &lt;a href=&quot;../examples/remote.html&quot; data-target=&quot;#&quot; data-toggle=&quot;tab&quot;&gt;Tab 3&lt;/a&gt;
-     *         &lt;a href=&quot;#&quot; data-toggle=&quot;tab&quot; class=&quot;disabled&quot;&gt;Disabled Tab&lt;/a&gt;
+     *         &lt;a data-toggle=&quot;tab&quot; class=&quot;active&quot;&gt;Tab 1&lt;/a&gt;
+     *         &lt;a data-toggle=&quot;tab&quot;&gt;Tab 2&lt;/a&gt;
+     *         &lt;a href=&quot;../examples/remote.html&quot; data-toggle=&quot;tab&quot;&gt;Tab 3&lt;/a&gt;
+     *         &lt;a data-toggle=&quot;tab&quot; class=&quot;disabled&quot;&gt;Disabled Tab&lt;/a&gt;
      *     &lt;/nav&gt;
      *     &lt;section class=&quot;active&quot;&gt;Lorizzle ipsizzle fo shizzle mah nizzle fo rizzle.&lt;/section&gt;
      *     &lt;section&gt;Nulla gangsta. Brizzle shizzlin dizzle pharetra.&lt;/section&gt;
@@ -668,9 +131,9 @@
      * constructor, or via manually specifying the class alongside <code>tabs</code>.</description>
      * &lt;div class=&quot;tabs nav&quot; data-init=&quot;tabs&quot;&gt;
      *     &lt;nav&gt;
-     *         &lt;a href=&quot;#&quot; data-toggle=&quot;tab&quot; class=&quot;active&quot;&gt;Tab 1&lt;/a&gt;
-     *         &lt;a href=&quot;#&quot; data-toggle=&quot;tab&quot;&gt;Tab 2&lt;/a&gt;
-     *         &lt;a href=&quot;#&quot; data-toggle=&quot;tab&quot; class=&quot;disabled&quot;&gt;Disabled Tab&lt;/a&gt;
+     *         &lt;a data-toggle=&quot;tab&quot; class=&quot;active&quot;&gt;Tab 1&lt;/a&gt;
+     *         &lt;a data-toggle=&quot;tab&quot;&gt;Tab 2&lt;/a&gt;
+     *         &lt;a data-toggle=&quot;tab&quot; class=&quot;disabled&quot;&gt;Disabled Tab&lt;/a&gt;
      *     &lt;/nav&gt;
      *     &lt;section class=&quot;active&quot;&gt;Lorizzle ipsizzle fo shizzle mah nizzle fo rizzle.&lt;/section&gt;
      *     &lt;section&gt;Nulla gangsta. Brizzle shizzlin dizzle pharetra.&lt;/section&gt;
@@ -690,8 +153,6 @@
     construct: function (options) {
       // find elements for tab widget
       this.tablist = this.$element.find('> nav');
-      this.tabs = this.tablist.find('> a[data-toggle~="tab"]');
-      this.panels = this.$element.find('> section');
 
       this._applyOptions();
 
@@ -739,10 +200,110 @@
       return this.setDisabled(tab, true);
     },
 
+    /**
+     * Adds a tab and associated panel.
+     *
+     * @param {Object} [options] Tab options.
+     * @param {String} [options.tabContent] An HTML string used to
+     * generate the tab's content.
+     * @param {Object} [options.tabAttrs] Attributes to apply to the created
+     * tab.
+     * @param {String} [options.panelContent] An HTML string used to
+     * generate the panel's content.
+     * @param {Object} [options.panelAttrs] Attributes to apply to the
+     * created panel.
+     * @param {Number} [options.index] The index at which the tab should be
+     * added. If no index is provided, the tab will be added as the last
+     * tab.
+     * @param {Boolean} [options.enabled=true] Whether the tab should be 
+     * enabled (disabled tabs cannot be selected).
+     * @param {Boolean} [options.active=true] Whether the tab should be
+     * immediately activated/selected. In other words, its panel will be 
+     * immediately visible and panels for other tabs will be hidden.
+     */
+    addItem: function(options) {
+      var tabs = this._getTabs();
+      
+      options = $.extend({
+        tabContent: '',
+        tabAttrs: undefined,
+        panelContent: '',
+        panelAttrs: undefined,
+        index: tabs.length,
+        enabled: true,
+        active: true
+      }, options);
+      
+      var $panel = $('<section>' + options.panelContent + '</section>',
+          options.panelAttrs);
+
+      var $tab = $('<a>' + options.tabContent + '</a>');
+      
+      $tab.attr($.extend(options.tabAttrs, {
+        'data-toggle': 'tab'
+      }));
+      
+      // Confine the index to valid values.
+      var index = Math.min(Math.max(options.index, 0), tabs.length);
+
+      if (index === 0) {
+        this.tablist.prepend($tab);
+        this.tablist.after($panel);
+      } else {
+        tabs.eq(index - 1).after($tab);
+        this._getPanels().eq(index - 1).after($panel);
+      }
+      
+      if (!options.enabled) {
+        $tab.addClass('disabled');
+      }
+
+      this._makeTabsAccessible($tab);
+     
+      if (options.active && options.enabled) {
+        this._activateTab($tab, true);
+      }
+      
+      return this;
+    },
+
+    /**
+     * Removes a tab and associated panel. If the tab being removed is
+     * the active tab, the nearest enabled tab will be activated.
+     * @param {Number} index The index of the tab to remove.
+     */
+    removeItem: function(index) {
+      var $tab = this._getTabs().eq(index),
+        $panel = this._getPanels().eq(index);
+    
+      if (!$tab.length || !$panel.length) {
+        return this;
+      }
+
+      if ($tab.hasClass('active')) {
+        var ENABLED_TAB_SELECTOR = 'a[data-toggle="tab"]:not(.disabled)';
+          
+        var $tabToActivate = $tab.nextAll(ENABLED_TAB_SELECTOR).first();
+
+        if ($tabToActivate.length === 0) {
+          $tabToActivate = $tab.prevAll(ENABLED_TAB_SELECTOR).first();
+        }
+
+        if ($tabToActivate.length === 1) {
+          this._activateTab($tabToActivate, true);
+        }
+      }
+
+      $panel.remove();
+      $tab.remove();
+    
+      return this;
+    },
+
     // sets all options
     /** @ignore */
     _applyOptions: function () {
-      var activeTab = this.tabs.filter('.active');
+      var activeTab = this._getTabs().filter('.active');
 
       // ensure the type is set correctly
       if (this.options.type) {
@@ -765,12 +326,30 @@
       }
     },
 
+    /**
+     * @return {jQuery} All tabs.
+     * @private
+     * @ignore
+     */
+    _getTabs: function() {
+      return this.tablist.find('> a[data-toggle="tab"]');
+    },
+
+    /**
+     * @return {jQuery} All panels.
+     * @private
+     * @ignore
+     */
+    _getPanels: function() {
+      return this.$element.find('> section');
+    },
+
     // Set a certain tab (by index) as active
     // * @param  {Number} index of the tab to make active
     /** @ignore */
     _setActive: function (idx) {
       idx = $.isNumeric(idx) ? idx : this.options.active;
-      var activeTab = this.tabs.eq(idx);
+      var activeTab = this._getTabs().eq(idx);
       // Activate the tab, but don't focus
       this._activateTab(activeTab, true);
     },
@@ -799,6 +378,8 @@
     _activateTab: function (tab, noFocus) {
       var href = tab.attr('href'),
         activeClass = 'active',
+        tabs = this._getTabs(),
+        panels = this._getPanels(),
         panel;
 
       // do not allow to enable disabled tabs
@@ -808,18 +389,18 @@
       }
 
       // get panel based on aria control attribute
-      panel = this.panels.filter('#' + tab.attr('aria-controls'));
+      panel = panels.filter('#' + tab.attr('aria-controls'));
 
       // supposed to be remote url
       if (href && href.charAt(0) !== '#') {
         panel.loadWithSpinner(href);
       }
 
-      this.tabs.removeClass(activeClass).attr({
+      tabs.removeClass(activeClass).attr({
         'aria-selected': false,
         'tabindex': -1 // just the active one is able to tabbed
       });
-      this.panels.removeClass(activeClass).attr({
+      panels.removeClass(activeClass).attr({
         'aria-hidden': true
       });
 
@@ -856,38 +437,61 @@
     // http://www.w3.org/WAI/PF/aria-practices/#tabpanel
     /** @ignore */
     _makeAccessible: function () {
-      // init the key handling for tabs
-      var self = this,
-        idPrefix = 'tabs-panel-' + new Date().getTime() + '-',
-        tabSelector = '> [role="tab"]';
-
-      // the nav around the tabs has a tablist role
-      this.tablist.attr('role', 'tablist');
+      this._makeTabsAccessible();
+      this._makeTablistAccessible();
+    }, // _makeAccessible
+      
+    /**
+     * Adds accessibility attributes and features for the tabs.
+     * @private
+     * @ignore
+     */
+    _makeTabsAccessible: function($tabs) {
+      var $panels = this._getPanels();
+      $tabs = $tabs || this._getTabs();
 
       // set tab props
-      this.tabs.each(function (i, e) {
-        var tab = $(e);
-
-        tab.attr({
+      $tabs.each(function (i, e) {
+        var $tab = $(e),
+          $panel = $panels.eq($tab.index()),
+          id = $panel.attr('id') || CUI.util.getNextId();
+          
+        var tabAttrs = {
           'role': 'tab',
           'tabindex': -1,
           'aria-selected': false,
-          'aria-controls': idPrefix + i,
-          'aria-disabled': tab.hasClass('disabled')
-        });
-      });
->>>>>>> 14b247d8
-
-      // set panel props
-      this.panels.each(function (i, e) {
-        var panel = $(e);
-
-        panel.attr({
-          'id': idPrefix + i,
+          'aria-controls': id,
+          'aria-disabled': $tab.hasClass('disabled')
+        };
+          
+        if (!$tab.attr('href')) {
+          // Mainly so the cursor turns the mouse into a hand
+          // on hover.
+          tabAttrs.href = '#';
+        }
+          
+        $tab.attr(tabAttrs);
+
+        $panel.attr({
+          'id': id,
           'role': 'tabpanel',
           'aria-hidden': true
         });
       });
+    },
+
+    /**
+     * Adds accessibility attributes and features for the tab list.
+     * @private
+     * @ignore
+     */
+    _makeTablistAccessible: function() {
+      // init the key handling for tabs
+      var self = this,
+          tabSelector = '> [role="tab"]';
+
+      // the nav around the tabs has a tablist role
+      this.tablist.attr('role', 'tablist');
 
       // keyboard handling
       this.tablist.on('keydown', tabSelector, function (event) {
@@ -925,13 +529,10 @@
 
         if (keymatch) { // if a key matched then we set the currently focused element
           event.preventDefault();
-          // set focus class here to avoid having the focus glow with mouse click
-          focusElem = $(focusElem);
-          self._activateTab(focusElem);
+          self._activateTab($(focusElem));
         }
       });
-    } // _makeAccessible
-
+    }
   });
 
   CUI.Widget.registry.register("tabs", CUI.Tabs);
