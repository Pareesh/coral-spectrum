--- conflicted
+++ resolved
@@ -1,609 +1,581 @@
-<!DOCTYPE html>
-<html lang="en">
-<head>
-  <meta charset="utf-8">
-  <title>Form Examples</title>
-
-  <link rel="stylesheet" href="../../css/cui.css">
-
-  <script src="../../js/libs/jquery.js"></script>
-  <script src="../../js/libs/moment.js"></script>
-  <script src="../../js/libs/jquery-message.js"></script>
-  <script src="../../js/libs/jquery-validator.js"></script>
-  <script src="../../js/libs/toe.js"></script>
-  <script src="../../js/CUI.js"></script>
-
-  <style>
-    h1, h2 {
-      margin-bottom: 1rem; /* no margin for heading, seriously!? */
-    }
-
-    span.deprecated {
-      font-size: 0.75rem;
-      border: 1px solid #ff9c00;
-      border-radius: 5px;
-      background: #fff600;
-      margin: 0 5px;
-      padding: 1px;
-      color: #0a0a0a;
-    }
-  </style>
-</head>
-<body>
-  <div style="padding: 2rem;">
-    <h1>Forms</h1>
-
-    <h2>Vertical Layout</h2>
-    <pre>/**
- * Indicates that the form is using vertical layout, where the label is placed above the field.
- */
-form.vertical
-
-/**
- * Indicates the fieldset.
- * .fieldset is used instead of &lt;fieldset> as &lt;legend> cannot be styled as per requirement.
- */
-form.vertical .fieldset
-
-/**
- * Indicates the legend of fieldset.
- */
-form.vertical .fieldset > .legend
-
-/**
- * Indicates the label of the field.
- * .fieldlabel is used so that the styling is only applied to this label, not any &lt;label> inside the form.
- */
-form.vertical label.fieldlabel
-
-/**
- * Indicates the field.
- */
-form.vertical .field
-
-/**
- * Indicates the field wrapper. A field wrapper MUST be used for field info and field error.
- */
-form.vertical .fieldwrapper
-
-/**
- * Indicates the field info.
- */
-form.vertical .fieldwrapper .fieldinfo
-
-/**
- * Indicates the field error.
- */
-form.vertical .fieldwrapper .fielderror</pre>
-
-    <form class="vertical" style="width: 500px;">
-
-      <section id="form-fieldset-1" class="fieldset">
-        <h3 class="legend">Section Title</h3>
-
-        <label class="fieldlabel disabled">Disabled Text</label>
-        <input class="field" disabled="disabled" type="text" placeholder="Placeholder">
-
-        <label class="fieldlabel">Text</label>
-        <input class="field" type="text" placeholder="Placeholder">
-
-        <div class="fieldwrapper">
-          <label class="fieldlabel">Text</label>
-          <input class="field" type="text" placeholder="Required" aria-required="true">
-          <span class="fieldinfo icon-info-circle small" data-init="quicktip" data-quicktip-type="info" data-quicktip-arrow="right">Field Description</span>
-        </div>
-      </section>
-      <section class="fieldset">
-        <h3 class="legend">Section Title</h3>
-
-        <div class="fieldwrapper">
-          <label class="fieldlabel">Text</label>
-          <input class="field" type="text" placeholder="Required" aria-required="true">
-        </div>
-
-        <label class="fieldlabel">Textarea</label>
-        <textarea class="field" placeholder="Placeholder" rows="4"></textarea>
-
-        <div class="fieldwrapper">
-          <label class="fieldlabel">Textarea</label>
-          <textarea class="field" placeholder="Required" rows="4" aria-required="true"></textarea>
-          <span class="fieldinfo icon-info-circle small" data-init="quicktip" data-quicktip-type="info" data-quicktip-arrow="right">Field Description</span>
-        </div>
-
-        <div class="fieldwrapper">
-          <label class="fieldlabel">Textarea</label>
-          <textarea class="field" placeholder="Required" rows="4" aria-required="true"></textarea>
-        </div>
-
-        <label class="fieldlabel">Number Input</label>
-        <div class="field numberinput" data-init="numberinput">
-          <button type="button" class="decrement">decrement</button>
-          <input type="text">
-          <button type="button" class="increment">increment</button>
-        </div>
-
-        <label class="fieldlabel">Search</label>
-        <span class="field search"><input type="text"><button type="button">Search</button></span>
-
-        <label class="fieldlabel">Select</label>
-        <span class="field select" data-init="select">
-          <button type="button">Select</button>
-          <select>
-            <option value="1">One</option>
-            <option value="2">Two</option>
-            <option value="3">Three</option>
-            <option value="4">One Two Three Four Five Six Seven Eight Nine Ten</option>
-          </select>
-        </span>
-
-        <label class="fieldlabel">Single Term Filters</label>
-        <span class="field filters" data-init="filters">
-          <input type="text">
-          <select>
-            <option selected>Apple</option>
-            <option>Pear</option>
-            <option>Banana</option>
-          </select>
-        </span>
-
-        <label class="fieldlabel">Multiple Filters</label>
-        <span class="field filters" data-init="filters" data-multiple="multiple">
-          <input type="text">
-          <select multiple>
-            <option selected>Apple</option>
-            <option selected>Pear</option>
-            <option selected>Banana</option>
-          </select>
-        </span>
-
-        <label class="fieldlabel">Stacking Filters</label>
-        <span class="field filters" data-init="filters" data-stacking="true" data-allow="create">
-          <input type="text">
-          <select multiple>
-            <option selected>Apple</option>
-            <option selected>Pear</option>
-            <option selected>Banana</option>
-          </select>
-        </span>
-
-        <label class="fieldlabel">Select</label>
-        <span class="field select" data-init="select">
-        <button type="button" class="">One</button>
-        <select>
-          <option value="1">One</option>
-          <option value="2">Two</option>
-          <option value="3">Three</option>
-          <option value="4">One Two Three Four Five Six Seven Eight Nine Ten</option>
-        </select>
-      </span>
-
-      <label class="fieldlabel">Multiple Select</label>
-      <span class="field select" data-init="select">
-        <button type="button">Select</button>
-        <select multiple="true">
-          <option value="1">One</option>
-          <option value="2">Two</option>
-          <option value="3">Three</option>
-        </select>
-      </span>
-
-        <label class="fieldlabel">Icon Select</label>
-        <span class="field select" data-init="select">
-          <button type="button" class="icon-globe">Austria</button>
-          <select>
-            <option value="at">Austria</option>
-            <option value="ch">Switzerland</option>
-            <option value="us">United States</option>
-          </select>
-        </span>
-
-        <label class="fieldlabel">Single Select Dropdown<span class="deprecated">deprecated</span></label>
-        <p>This component is <span class="deprecated">deprecated</span> in favor of the Select component.</p>
-        <div class="field dropdown" data-init="dropdown">
-          <button type="button">Single Select</button>
-          <select>
-            <option>Single One</option>
-            <option selected>Single Two</option>
-            <option>Single Three</option>
-          </select>
-       </div>
-
-        <label class="fieldlabel">Multifield</label>
-        <div class="field multifield" data-init="multifield">
-          <ol>
-            <li><textarea>Some value</textarea></li>
-            <li><textarea>Some value</textarea></li>
-            <li><textarea>Some value</textarea></li>
-          </ol>
-          <script type="text/html">
-              <textarea></textarea>
-          </script>
-        </div>
-      </section>
-
-      <section class="fieldset">
-        <h3 class="legend">Section Title</h3>
-
-        <label class="fieldlabel">Date Picker</label>
-        <span class="field datepicker" data-init="datepicker"><input type="datetime"><button class="icon-calendar">Datetime picker</button></span>
-
-        <label class="fieldlabel">Slider</label>
-        <span class="field slider" data-init="slider"><input type="range" value="10" min="10" max="20" step="2"></span>
-
-        <label class="fieldlabel">Vertical Slider</label>
-        <span class="field slider vertical" data-init="slider"><input type="range" value="10" min="10" max="20" step="2"></span>
-
-        <label class="fieldlabel">Path Browser</label>
-        <span class="field pathbrowser" data-init="pathbrowser"><input type="text"></span>
-
-        <label class="fieldlabel">Checkbox</label>
-        <label class="field checkboxfield"><input type="checkbox" checked><span>Checkbox</span></label>
-
-        <label class="fieldlabel">Radio</label>
-        <label class="field radiofield"><input type="radio" checked><span>Radio</span></label>
-
-        <label class="fieldlabel">Radio-group with horizontal layout </label>
-        <div class="field radio-group horizontal">
-            <label><input type="radio" class="field radiofield vertical"/><span class="regularText">1</span></label>
-            <label><input type="radio" class="field radiofield vertical"/><span class="regularText">2</span></label>
-            <label><input type="radio" class="field radiofield vertical"/><span class="regularText">3</span></label>
-        </div>
-
-        <label class="fieldlabel">Switch</label>
-        <label class="field switch"><input type="checkbox"><span>Off</span><span>On</span></label>
-
-        <label class="fieldlabel">Selector</label>
-        <span class="field selector">
-          <label><input type="radio"><span>Yes</span></label>
-          <label><input type="radio"><span>No</span></label>
-        </span>
-      </section>
-    </form>
-
-    <h2>Aligned Layout</h2>
-    <pre>/**
- * Indicates that the form is using aligned layout, where the label and the field are placed on the same line.
- */
-form.aligned
-
-/**
- * Indicates the fieldset.
- * .fieldset is used instead of &lt;fieldset> as &lt;legend> cannot be styled as per requirement.
- */
-form.aligned .fieldset
-
-/**
- * Indicates the legend of fieldset.
- */
-form.aligned .fieldset > .legend
-
-/**
- * Indicates the label of the field.
- * .fieldlabel is used so that the styling is only applied to this label, not any &lt;label> inside the form.
- */
-form.aligned label.fieldlabel
-
-/**
- * Indicates the field.
- */
-form.aligned .field
-
-/**
- * Indicates the field wrapper. A field wrapper MUST be used for field info and field error.
- */
-form.aligned .fieldwrapper
-
-/**
- * Indicates the field info.
- */
-form.aligned .fieldwrapper .fieldinfo
-
-/**
- * Indicates the field error.
- */
-form.aligned .fieldwrapper .fielderror</pre>
-
-    <form class="aligned" style="width: 500px;">
-      <section class="fieldset">
-        <h3 class="legend">Section Title</h3>
-
-        <label class="fieldlabel">Text</label>
-        <input class="field" type="text" placeholder="Placeholder">
-
-        <div class="fieldwrapper">
-          <label class="fieldlabel">Text</label>
-          <input class="field" type="text" placeholder="Required" aria-required="true">
-          <span class="fieldinfo icon-info-circle small" data-init="quicktip" data-quicktip-type="info" data-quicktip-arrow="top">Field Description</span>
-        </div>
-
-        <div class="fieldwrapper">
-          <label class="fieldlabel">Text</label>
-          <input class="field" type="text" placeholder="Required" aria-required="true">
-        </div>
-
-        <label class="fieldlabel">Textarea</label>
-        <textarea class="field" placeholder="Placeholder" rows="4"></textarea>
-
-        <div class="fieldwrapper">
-          <label class="fieldlabel">Textarea</label>
-          <textarea class="field" placeholder="Placeholder" rows="4" aria-required="true"></textarea>
-          <span class="fieldinfo icon-info-circle small" data-init="quicktip" data-quicktip-type="info" data-quicktip-arrow="top">Field Description</span>
-        </div>
-
-        <div class="fieldwrapper">
-          <label class="fieldlabel">Textarea</label>
-          <textarea class="field" placeholder="Required" rows="4" aria-required="true"></textarea>
-        </div>
-
-        <label class="fieldlabel">Number Input</label>
-        <div class="field numberinput" data-init="numberinput">
-          <button type="button" class="decrement">decrement</button>
-          <input type="text">
-          <button type="button" class="increment">increment</button>
-        </div>
-        
-        <label class="fieldlabel">Search</label>
-        <span class="field search"><input type="text"><button type="button">Search</button></span>
-
-        <label class="fieldlabel">Select</label>
-        <span class="field select" data-init="select">
-          <button type="button">Select</button>
-          <select>
-            <option value="1">One</option>
-            <option value="2">Two</option>
-            <option value="3">Three</option>
-            <option value="4">One Two Three Four Five Six Seven Eight Nine Ten</option>
-          </select>
-        </span>
-
-        <label class="fieldlabel">Single Term Filters</label>
-        <span class="field filters" data-init="filters">
-          <input type="text">
-          <select>
-            <option selected>Apple</option>
-            <option>Pear</option>
-            <option>Banana</option>
-          </select>
-        </span>
-
-        <label class="fieldlabel">Multiple Filters</label>
-        <span class="field filters" data-init="filters" data-multiple="multiple">
-          <input type="text">
-          <select multiple>
-            <option selected>Apple</option>
-            <option selected>Pear</option>
-            <option selected>Banana</option>
-          </select>
-        </span>
-
-        <label class="fieldlabel">Stacking Filters</label>
-        <span class="field filters" data-init="filters" data-stacking="true" data-allow="create">
-          <input type="text">
-          <select multiple>
-            <option selected>Apple</option>
-            <option selected>Pear</option>
-            <option selected>Banana</option>
-          </select>
-        </span>
-
-        <label class="fieldlabel">Multifield</label>
-        <div class="field multifield" data-init="multifield">
-          <ol>
-            <li><textarea>Some value</textarea></li>
-            <li><textarea>Some value</textarea></li>
-            <li><textarea>Some value</textarea></li>
-          </ol>
-          <script type="text/html">
-              <textarea></textarea>
-          </script>
-        </div>
-      </section>
-
-      <section class="fieldset">
-        <h3 class="legend">Section Title</h3>
-
-        <label class="fieldlabel">Date Picker</label>
-        <span class="field datepicker" data-init="datepicker"><input type="datetime"><button class="icon-calendar">Datetime picker</button></span>
-
-        <label class="fieldlabel">Slider</label>
-        <span class="field slider" data-init="slider"><input type="range" value="10" min="10" max="20" step="2"></span>
-
-        <label class="fieldlabel">Vertical Slider</label>
-        <span class="field slider vertical" data-init="slider"><input type="range" value="10" min="10" max="20" step="2"></span>
-
-        <label class="fieldlabel">Path Browser</label>
-        <span class="field pathbrowser" data-init="pathbrowser"><input type="text"></span>
-
-        <label class="fieldlabel">Checkbox</label>
-        <label class="field checkboxfield"><input type="checkbox" checked><span>Checkbox</span></label>
-
-        <label class="fieldlabel">Radio</label>
-        <label class="field radiofield"><input type="radio" checked><span>Radio</span></label>
-
-        <label class="fieldlabel">Switch</label>
-        <label class="field switch"><input type="checkbox"><span>Off</span><span>On</span></label>
-
-        <label class="fieldlabel">Selector</label>
-        <span class="field selector">
-          <label><input type="radio"><span>Yes</span></label>
-          <label><input type="radio"><span>No</span></label>
-        </span>
-      </section>
-
-      <section class='fieldset'>
-        <p>The examples below use Dropdown, which is <span class="deprecated">deprecated</span> in favor of the Select component.</p>
-
-        <label class="fieldlabel">Single Select</label>
-        <div class="field dropdown" data-init="dropdown">
-          <button type="button">Single Select</button>
-          <select>
-            <option>Single One</option>
-            <option selected>Single Two</option>
-            <option>Single Three</option>
-          </select>
-        </div>
-
-        <label class="fieldlabel">Multi Select</label>
-        <div class="field dropdown" data-init="dropdown">
-          <button type="button">Multi Select</button>
-          <select multiple>
-            <option>Multi One</option>
-            <option selected>Multi Two</option>
-            <option>Multi Three</option>
-          </select>
-        </div>
-
-        <label class="fieldlabel">Editable</label>
-        <div class="field dropdown dropdown-editable" data-editable="true" data-init="dropdown">
-          <input type="text">
-          <button type="button">Editable</button>
-          <select>
-            <option>Edit One</option>
-            <option>Edit Two</option>
-            <option>Edit Three</option>
-          </select>
-        </div>
-      </section>
-    </form>
-
-    <form>
-      <h2>No Layout (To Test "vertical-align")</h2>
-
-      <label>Text</label>
-      <input type="text">
-
-      <label>Textarea</label>
-      <textarea rows="4"></textarea>
-
-      <label>Text with Error</label>
-      <input class="error" type="text">
-
-      <label>Textarea with Error</label>
-      <textarea class="error" rows="4"></textarea>
-
-      <label>Search</label>
-      <span class="search"><input type="text"><button type="button">Search</button></span>
-
-      <label>Single Term Filters</label>
-      <span class="filters" data-init="filters">
-        <input type="text">
-        <select>
-          <option selected>Apple</option>
-          <option>Pear</option>
-          <option>Banana</option>
-        </select>
-      </span>
-
-      <label>Multiple Filters</label>
-      <span class="filters" data-init="filters" data-multiple="multiple">
-        <input type="text">
-        <select multiple>
-          <option selected>Apple</option>
-          <option selected>Pear</option>
-          <option selected>Banana</option>
-        </select>
-      </span>
-
-      <label>Stacking Filters</label>
-      <span class="filters" data-init="filters" data-stacking="true" data-allow="create">
-        <input type="text">
-        <select multiple>
-          <option selected>Apple</option>
-          <option selected>Pear</option>
-          <option selected>Banana</option>
-        </select>
-      </span>
-
-      <label>Date Picker</label>
-      <span class="datepicker" data-init="datepicker"><input type="datetime"><button class="icon-calendar">Datetime picker</button></span>
-
-      <label>Slider</label>
-      <span class="slider" data-init="slider"><input type="range" value="10" min="10" max="20" step="2"></span>
-
-      <label>Vertical Slider</label>
-      <span class="slider vertical" data-init="slider"><input type="range" value="10" min="10" max="20" step="2"></span>
-
-      <label>Path Browser</label>
-      <span class="pathbrowser" data-init="pathbrowser"><input type="text"></span>
-
-      <label>Checkbox</label>
-      <label><input type="checkbox" checked><span>Checkbox</span></label>
-
-      <label>Radio</label>
-      <label><input type="radio" checked><span>Radio</span></label>
-
-      <label>Switch</label>
-      <label class="switch"><input type="checkbox"><span>Off</span><span>On</span></label>
-
-      <label>Selector</label>
-      <span class="selector">
-        <label><input type="radio"><span>Yes</span></label>
-        <label><input type="radio"><span>No</span></label>
-      </span>
-
-      <p>The examples below use Dropdown, which is <span class="deprecated">deprecated</span> in favor of the Select component.</p>
-
-      <label>Single Select Dropdown</label>
-      <div class="dropdown" data-init="dropdown">
-        <button type="button">Single Select</button>
-        <select>
-          <option>Single One</option>
-          <option selected>Single Two</option>
-          <option>Single Three</option>
-        </select>
-      </div>
-
-      <label>Multi Select Dropdown</label>
-      <div class="dropdown" data-init="dropdown">
-        <button type="button">Multi Select</button>
-        <select multiple>
-          <option>Multi One</option>
-          <option selected>Multi Two</option>
-          <option>Multi Three</option>
-        </select>
-      </div>
-
-      <label>Editable Dropdown</label>
-      <div class="dropdown dropdown-editable" data-editable="true" data-init="dropdown">
-        <input type="text">
-        <button type="button">Editable</button>
-        <select>
-          <option>Edit One</option>
-          <option>Edit Two</option>
-          <option>Edit Three</option>
-        </select>
-      </div>
-
-<<<<<<< HEAD
-=======
-      <label>Date Picker</label>
-      <span class="datepicker" data-init="datepicker"><input type="datetime"><button class="icon-calendar">Datetime picker</button></span>
-
-      <label>Slider</label>
-      <span class="slider" data-init="slider"><input type="range" value="10" min="10" max="20" step="2"></span>
-
-      <label>Vertical Slider</label>
-      <span class="slider vertical" data-init="slider"><input type="range" value="10" min="10" max="20" step="2"></span>
-
-      <label>Path Browser</label>
-      <span class="pathbrowser" data-init="pathbrowser"><input type="text"></span>
-
-      <label>Checkbox</label>
-      <label class="checkboxfield"><input type="checkbox" checked><span>Checkbox</span></label>
-
-      <label>Radio</label>
-      <label class="radiofield"><input type="radio" checked><span>Radio</span></label>
-
-      <label>Switch</label>
-      <label class="switch"><input type="checkbox"><span>Off</span><span>On</span></label>
-
-      <label>Selector</label>
-      <span class="selector">
-        <label><input type="radio"><span>Yes</span></label>
-        <label><input type="radio"><span>No</span></label>
-      </span>
->>>>>>> 3d5f73b8
-    </form>
-  </div>
-</body>
-</html>
+<!DOCTYPE html>
+<html lang="en">
+<head>
+  <meta charset="utf-8">
+  <title>Form Examples</title>
+
+  <link rel="stylesheet" href="../../css/cui.css">
+
+  <script src="../../js/libs/jquery.js"></script>
+  <script src="../../js/libs/moment.js"></script>
+  <script src="../../js/libs/jquery-message.js"></script>
+  <script src="../../js/libs/jquery-validator.js"></script>
+  <script src="../../js/libs/toe.js"></script>
+  <script src="../../js/CUI.js"></script>
+
+  <style>
+    h1, h2 {
+      margin-bottom: 1rem; /* no margin for heading, seriously!? */
+    }
+
+    span.deprecated {
+      font-size: 0.75rem;
+      border: 1px solid #ff9c00;
+      border-radius: 5px;
+      background: #fff600;
+      margin: 0 5px;
+      padding: 1px;
+      color: #0a0a0a;
+    }
+  </style>
+</head>
+<body>
+  <div style="padding: 2rem;">
+    <h1>Forms</h1>
+
+    <h2>Vertical Layout</h2>
+    <pre>/**
+ * Indicates that the form is using vertical layout, where the label is placed above the field.
+ */
+form.vertical
+
+/**
+ * Indicates the fieldset.
+ * .fieldset is used instead of &lt;fieldset> as &lt;legend> cannot be styled as per requirement.
+ */
+form.vertical .fieldset
+
+/**
+ * Indicates the legend of fieldset.
+ */
+form.vertical .fieldset > .legend
+
+/**
+ * Indicates the label of the field.
+ * .fieldlabel is used so that the styling is only applied to this label, not any &lt;label> inside the form.
+ */
+form.vertical label.fieldlabel
+
+/**
+ * Indicates the field.
+ */
+form.vertical .field
+
+/**
+ * Indicates the field wrapper. A field wrapper MUST be used for field info and field error.
+ */
+form.vertical .fieldwrapper
+
+/**
+ * Indicates the field info.
+ */
+form.vertical .fieldwrapper .fieldinfo
+
+/**
+ * Indicates the field error.
+ */
+form.vertical .fieldwrapper .fielderror</pre>
+
+    <form class="vertical" style="width: 500px;">
+
+      <section id="form-fieldset-1" class="fieldset">
+        <h3 class="legend">Section Title</h3>
+
+        <label class="fieldlabel disabled">Disabled Text</label>
+        <input class="field" disabled="disabled" type="text" placeholder="Placeholder">
+
+        <label class="fieldlabel">Text</label>
+        <input class="field" type="text" placeholder="Placeholder">
+
+        <div class="fieldwrapper">
+          <label class="fieldlabel">Text</label>
+          <input class="field" type="text" placeholder="Required" aria-required="true">
+          <span class="fieldinfo icon-info-circle small" data-init="quicktip" data-quicktip-type="info" data-quicktip-arrow="right">Field Description</span>
+        </div>
+      </section>
+      <section class="fieldset">
+        <h3 class="legend">Section Title</h3>
+
+        <div class="fieldwrapper">
+          <label class="fieldlabel">Text</label>
+          <input class="field" type="text" placeholder="Required" aria-required="true">
+        </div>
+
+        <label class="fieldlabel">Textarea</label>
+        <textarea class="field" placeholder="Placeholder" rows="4"></textarea>
+
+        <div class="fieldwrapper">
+          <label class="fieldlabel">Textarea</label>
+          <textarea class="field" placeholder="Required" rows="4" aria-required="true"></textarea>
+          <span class="fieldinfo icon-info-circle small" data-init="quicktip" data-quicktip-type="info" data-quicktip-arrow="right">Field Description</span>
+        </div>
+
+        <div class="fieldwrapper">
+          <label class="fieldlabel">Textarea</label>
+          <textarea class="field" placeholder="Required" rows="4" aria-required="true"></textarea>
+        </div>
+
+        <label class="fieldlabel">Number Input</label>
+        <div class="field numberinput" data-init="numberinput">
+          <button type="button" class="decrement">decrement</button>
+          <input type="text">
+          <button type="button" class="increment">increment</button>
+        </div>
+
+        <label class="fieldlabel">Search</label>
+        <span class="field search"><input type="text"><button type="button">Search</button></span>
+
+        <label class="fieldlabel">Select</label>
+        <span class="field select" data-init="select">
+          <button type="button">Select</button>
+          <select>
+            <option value="1">One</option>
+            <option value="2">Two</option>
+            <option value="3">Three</option>
+            <option value="4">One Two Three Four Five Six Seven Eight Nine Ten</option>
+          </select>
+        </span>
+
+        <label class="fieldlabel">Single Term Filters</label>
+        <span class="field filters" data-init="filters">
+          <input type="text">
+          <select>
+            <option selected>Apple</option>
+            <option>Pear</option>
+            <option>Banana</option>
+          </select>
+        </span>
+
+        <label class="fieldlabel">Multiple Filters</label>
+        <span class="field filters" data-init="filters" data-multiple="multiple">
+          <input type="text">
+          <select multiple>
+            <option selected>Apple</option>
+            <option selected>Pear</option>
+            <option selected>Banana</option>
+          </select>
+        </span>
+
+        <label class="fieldlabel">Stacking Filters</label>
+        <span class="field filters" data-init="filters" data-stacking="true" data-allow="create">
+          <input type="text">
+          <select multiple>
+            <option selected>Apple</option>
+            <option selected>Pear</option>
+            <option selected>Banana</option>
+          </select>
+        </span>
+
+        <label class="fieldlabel">Select</label>
+        <span class="field select" data-init="select">
+        <button type="button" class="">One</button>
+        <select>
+          <option value="1">One</option>
+          <option value="2">Two</option>
+          <option value="3">Three</option>
+          <option value="4">One Two Three Four Five Six Seven Eight Nine Ten</option>
+        </select>
+      </span>
+
+      <label class="fieldlabel">Multiple Select</label>
+      <span class="field select" data-init="select">
+        <button type="button">Select</button>
+        <select multiple="true">
+          <option value="1">One</option>
+          <option value="2">Two</option>
+          <option value="3">Three</option>
+        </select>
+      </span>
+
+        <label class="fieldlabel">Icon Select</label>
+        <span class="field select" data-init="select">
+          <button type="button" class="icon-globe">Austria</button>
+          <select>
+            <option value="at">Austria</option>
+            <option value="ch">Switzerland</option>
+            <option value="us">United States</option>
+          </select>
+        </span>
+
+        <label class="fieldlabel">Single Select Dropdown<span class="deprecated">deprecated</span></label>
+        <p>This component is <span class="deprecated">deprecated</span> in favor of the Select component.</p>
+        <div class="field dropdown" data-init="dropdown">
+          <button type="button">Single Select</button>
+          <select>
+            <option>Single One</option>
+            <option selected>Single Two</option>
+            <option>Single Three</option>
+          </select>
+       </div>
+
+        <label class="fieldlabel">Multifield</label>
+        <div class="field multifield" data-init="multifield">
+          <ol>
+            <li><textarea>Some value</textarea></li>
+            <li><textarea>Some value</textarea></li>
+            <li><textarea>Some value</textarea></li>
+          </ol>
+          <script type="text/html">
+              <textarea></textarea>
+          </script>
+        </div>
+      </section>
+
+      <section class="fieldset">
+        <h3 class="legend">Section Title</h3>
+
+        <label class="fieldlabel">Date Picker</label>
+        <span class="field datepicker" data-init="datepicker"><input type="datetime"><button class="icon-calendar">Datetime picker</button></span>
+
+        <label class="fieldlabel">Slider</label>
+        <span class="field slider" data-init="slider"><input type="range" value="10" min="10" max="20" step="2"></span>
+
+        <label class="fieldlabel">Vertical Slider</label>
+        <span class="field slider vertical" data-init="slider"><input type="range" value="10" min="10" max="20" step="2"></span>
+
+        <label class="fieldlabel">Path Browser</label>
+        <span class="field pathbrowser" data-init="pathbrowser"><input type="text"></span>
+
+        <label class="fieldlabel">Checkbox</label>
+        <label class="field checkboxfield"><input type="checkbox" checked><span>Checkbox</span></label>
+
+        <label class="fieldlabel">Radio</label>
+        <label class="field radiofield"><input type="radio" checked><span>Radio</span></label>
+
+        <label class="fieldlabel">Radio-group with horizontal layout </label>
+        <div class="field radio-group horizontal">
+            <label><input type="radio" class="field radiofield vertical"/><span class="regularText">1</span></label>
+            <label><input type="radio" class="field radiofield vertical"/><span class="regularText">2</span></label>
+            <label><input type="radio" class="field radiofield vertical"/><span class="regularText">3</span></label>
+        </div>
+
+        <label class="fieldlabel">Switch</label>
+        <label class="field switch"><input type="checkbox"><span>Off</span><span>On</span></label>
+
+        <label class="fieldlabel">Selector</label>
+        <span class="field selector">
+          <label><input type="radio"><span>Yes</span></label>
+          <label><input type="radio"><span>No</span></label>
+        </span>
+      </section>
+    </form>
+
+    <h2>Aligned Layout</h2>
+    <pre>/**
+ * Indicates that the form is using aligned layout, where the label and the field are placed on the same line.
+ */
+form.aligned
+
+/**
+ * Indicates the fieldset.
+ * .fieldset is used instead of &lt;fieldset> as &lt;legend> cannot be styled as per requirement.
+ */
+form.aligned .fieldset
+
+/**
+ * Indicates the legend of fieldset.
+ */
+form.aligned .fieldset > .legend
+
+/**
+ * Indicates the label of the field.
+ * .fieldlabel is used so that the styling is only applied to this label, not any &lt;label> inside the form.
+ */
+form.aligned label.fieldlabel
+
+/**
+ * Indicates the field.
+ */
+form.aligned .field
+
+/**
+ * Indicates the field wrapper. A field wrapper MUST be used for field info and field error.
+ */
+form.aligned .fieldwrapper
+
+/**
+ * Indicates the field info.
+ */
+form.aligned .fieldwrapper .fieldinfo
+
+/**
+ * Indicates the field error.
+ */
+form.aligned .fieldwrapper .fielderror</pre>
+
+    <form class="aligned" style="width: 500px;">
+      <section class="fieldset">
+        <h3 class="legend">Section Title</h3>
+
+        <label class="fieldlabel">Text</label>
+        <input class="field" type="text" placeholder="Placeholder">
+
+        <div class="fieldwrapper">
+          <label class="fieldlabel">Text</label>
+          <input class="field" type="text" placeholder="Required" aria-required="true">
+          <span class="fieldinfo icon-info-circle small" data-init="quicktip" data-quicktip-type="info" data-quicktip-arrow="top">Field Description</span>
+        </div>
+
+        <div class="fieldwrapper">
+          <label class="fieldlabel">Text</label>
+          <input class="field" type="text" placeholder="Required" aria-required="true">
+        </div>
+
+        <label class="fieldlabel">Textarea</label>
+        <textarea class="field" placeholder="Placeholder" rows="4"></textarea>
+
+        <div class="fieldwrapper">
+          <label class="fieldlabel">Textarea</label>
+          <textarea class="field" placeholder="Placeholder" rows="4" aria-required="true"></textarea>
+          <span class="fieldinfo icon-info-circle small" data-init="quicktip" data-quicktip-type="info" data-quicktip-arrow="top">Field Description</span>
+        </div>
+
+        <div class="fieldwrapper">
+          <label class="fieldlabel">Textarea</label>
+          <textarea class="field" placeholder="Required" rows="4" aria-required="true"></textarea>
+        </div>
+
+        <label class="fieldlabel">Number Input</label>
+        <div class="field numberinput" data-init="numberinput">
+          <button type="button" class="decrement">decrement</button>
+          <input type="text">
+          <button type="button" class="increment">increment</button>
+        </div>
+        
+        <label class="fieldlabel">Search</label>
+        <span class="field search"><input type="text"><button type="button">Search</button></span>
+
+        <label class="fieldlabel">Select</label>
+        <span class="field select" data-init="select">
+          <button type="button">Select</button>
+          <select>
+            <option value="1">One</option>
+            <option value="2">Two</option>
+            <option value="3">Three</option>
+            <option value="4">One Two Three Four Five Six Seven Eight Nine Ten</option>
+          </select>
+        </span>
+
+        <label class="fieldlabel">Single Term Filters</label>
+        <span class="field filters" data-init="filters">
+          <input type="text">
+          <select>
+            <option selected>Apple</option>
+            <option>Pear</option>
+            <option>Banana</option>
+          </select>
+        </span>
+
+        <label class="fieldlabel">Multiple Filters</label>
+        <span class="field filters" data-init="filters" data-multiple="multiple">
+          <input type="text">
+          <select multiple>
+            <option selected>Apple</option>
+            <option selected>Pear</option>
+            <option selected>Banana</option>
+          </select>
+        </span>
+
+        <label class="fieldlabel">Stacking Filters</label>
+        <span class="field filters" data-init="filters" data-stacking="true" data-allow="create">
+          <input type="text">
+          <select multiple>
+            <option selected>Apple</option>
+            <option selected>Pear</option>
+            <option selected>Banana</option>
+          </select>
+        </span>
+
+        <label class="fieldlabel">Multifield</label>
+        <div class="field multifield" data-init="multifield">
+          <ol>
+            <li><textarea>Some value</textarea></li>
+            <li><textarea>Some value</textarea></li>
+            <li><textarea>Some value</textarea></li>
+          </ol>
+          <script type="text/html">
+              <textarea></textarea>
+          </script>
+        </div>
+      </section>
+
+      <section class="fieldset">
+        <h3 class="legend">Section Title</h3>
+
+        <label class="fieldlabel">Date Picker</label>
+        <span class="field datepicker" data-init="datepicker"><input type="datetime"><button class="icon-calendar">Datetime picker</button></span>
+
+        <label class="fieldlabel">Slider</label>
+        <span class="field slider" data-init="slider"><input type="range" value="10" min="10" max="20" step="2"></span>
+
+        <label class="fieldlabel">Vertical Slider</label>
+        <span class="field slider vertical" data-init="slider"><input type="range" value="10" min="10" max="20" step="2"></span>
+
+        <label class="fieldlabel">Path Browser</label>
+        <span class="field pathbrowser" data-init="pathbrowser"><input type="text"></span>
+
+        <label class="fieldlabel">Checkbox</label>
+        <label class="field checkboxfield"><input type="checkbox" checked><span>Checkbox</span></label>
+
+        <label class="fieldlabel">Radio</label>
+        <label class="field radiofield"><input type="radio" checked><span>Radio</span></label>
+
+        <label class="fieldlabel">Switch</label>
+        <label class="field switch"><input type="checkbox"><span>Off</span><span>On</span></label>
+
+        <label class="fieldlabel">Selector</label>
+        <span class="field selector">
+          <label><input type="radio"><span>Yes</span></label>
+          <label><input type="radio"><span>No</span></label>
+        </span>
+      </section>
+
+      <section class='fieldset'>
+        <p>The examples below use Dropdown, which is <span class="deprecated">deprecated</span> in favor of the Select component.</p>
+
+        <label class="fieldlabel">Single Select</label>
+        <div class="field dropdown" data-init="dropdown">
+          <button type="button">Single Select</button>
+          <select>
+            <option>Single One</option>
+            <option selected>Single Two</option>
+            <option>Single Three</option>
+          </select>
+        </div>
+
+        <label class="fieldlabel">Multi Select</label>
+        <div class="field dropdown" data-init="dropdown">
+          <button type="button">Multi Select</button>
+          <select multiple>
+            <option>Multi One</option>
+            <option selected>Multi Two</option>
+            <option>Multi Three</option>
+          </select>
+        </div>
+
+        <label class="fieldlabel">Editable</label>
+        <div class="field dropdown dropdown-editable" data-editable="true" data-init="dropdown">
+          <input type="text">
+          <button type="button">Editable</button>
+          <select>
+            <option>Edit One</option>
+            <option>Edit Two</option>
+            <option>Edit Three</option>
+          </select>
+        </div>
+      </section>
+    </form>
+
+    <form>
+      <h2>No Layout (To Test "vertical-align")</h2>
+
+      <label>Text</label>
+      <input type="text">
+
+      <label>Textarea</label>
+      <textarea rows="4"></textarea>
+
+      <label>Text with Error</label>
+      <input class="error" type="text">
+
+      <label>Textarea with Error</label>
+      <textarea class="error" rows="4"></textarea>
+
+      <label>Search</label>
+      <span class="search"><input type="text"><button type="button">Search</button></span>
+
+      <label>Single Term Filters</label>
+      <span class="filters" data-init="filters">
+        <input type="text">
+        <select>
+          <option selected>Apple</option>
+          <option>Pear</option>
+          <option>Banana</option>
+        </select>
+      </span>
+
+      <label>Multiple Filters</label>
+      <span class="filters" data-init="filters" data-multiple="multiple">
+        <input type="text">
+        <select multiple>
+          <option selected>Apple</option>
+          <option selected>Pear</option>
+          <option selected>Banana</option>
+        </select>
+      </span>
+
+      <label>Stacking Filters</label>
+      <span class="filters" data-init="filters" data-stacking="true" data-allow="create">
+        <input type="text">
+        <select multiple>
+          <option selected>Apple</option>
+          <option selected>Pear</option>
+          <option selected>Banana</option>
+        </select>
+      </span>
+
+
+
+      <label>Date Picker</label>
+      <span class="datepicker" data-init="datepicker"><input type="datetime"><button class="icon-calendar">Datetime picker</button></span>
+
+      <label>Slider</label>
+      <span class="slider" data-init="slider"><input type="range" value="10" min="10" max="20" step="2"></span>
+
+      <label>Vertical Slider</label>
+      <span class="slider vertical" data-init="slider"><input type="range" value="10" min="10" max="20" step="2"></span>
+
+      <label>Path Browser</label>
+      <span class="pathbrowser" data-init="pathbrowser"><input type="text"></span>
+
+      <label>Checkbox</label>
+      <label class="checkboxfield"><input type="checkbox" checked><span>Checkbox</span></label>
+
+      <label>Radio</label>
+      <label class="radiofield"><input type="radio" checked><span>Radio</span></label>
+
+      <label>Switch</label>
+      <label class="switch"><input type="checkbox"><span>Off</span><span>On</span></label>
+
+      <label>Selector</label>
+      <span class="selector">
+        <label><input type="radio"><span>Yes</span></label>
+        <label><input type="radio"><span>No</span></label>
+      </span>
+
+      <p>The examples below use Dropdown, which is <span class="deprecated">deprecated</span> in favor of the Select component.</p>
+
+      <label>Single Select Dropdown</label>
+      <div class="dropdown" data-init="dropdown">
+        <button type="button">Single Select</button>
+        <select>
+          <option>Single One</option>
+          <option selected>Single Two</option>
+          <option>Single Three</option>
+        </select>
+      </div>
+
+      <label>Multi Select Dropdown</label>
+      <div class="dropdown" data-init="dropdown">
+        <button type="button">Multi Select</button>
+        <select multiple>
+          <option>Multi One</option>
+          <option selected>Multi Two</option>
+          <option>Multi Three</option>
+        </select>
+      </div>
+
+      <label>Editable Dropdown</label>
+      <div class="dropdown dropdown-editable" data-editable="true" data-init="dropdown">
+        <input type="text">
+        <button type="button">Editable</button>
+        <select>
+          <option>Edit One</option>
+          <option>Edit Two</option>
+          <option>Edit Three</option>
+        </select>
+
+    </form>
+  </div>
+</body>
+</html>