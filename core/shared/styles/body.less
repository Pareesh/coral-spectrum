/**
  Style for the body.
*/

// variables
@body-background-color: rgb(238, 238, 238);

// used to place correctly all elements.
/*
*,
*:before,
*:after {
  .border-box;
}
*/

// We're acting as an app, so we should always fill the screen completely
html,
body {
  margin: 0;
  padding: 0;
  height: 100%;
  width: 100%;
}

html { 
<<<<<<< HEAD
  text-rendering: optimizeLegibility;
=======
  text-rendering: optimizelegibility;
>>>>>>> 8f296f52
  font-size: @base-size + 0px; // the base size in pixels
}

// Set the default background color and font
body {
  background-color: @body-background-color;
  color: @font-base-color;

  .normal-text;
  font-size: @base-font-size;
  line-height: @base-line-height;

  cursor: default;
}<|MERGE_RESOLUTION|>--- conflicted
+++ resolved
@@ -24,11 +24,7 @@
 }
 
 html { 
-<<<<<<< HEAD
   text-rendering: optimizeLegibility;
-=======
-  text-rendering: optimizelegibility;
->>>>>>> 8f296f52
   font-size: @base-size + 0px; // the base size in pixels
 }
 
