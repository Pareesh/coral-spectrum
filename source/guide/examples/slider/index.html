<!DOCTYPE html>
<html>
    <head>
        <meta charset="utf-8">
        <title>Slider examples</title>

        <link rel="stylesheet" href="../../css/cui.css">
 
        <script src="../../js/libs/underscore.js"></script>
        <script src="../../js/libs/handlebars.js"></script>
        <script src="../../js/libs/moment.js"></script>
        <script src="../../js/libs/jquery.js"></script>
        <script src="../../js/libs/toe.js"></script>
        <script src="../../js/libs/jquery-fingerpointer.js"></script>

        <script src="../../js/CUI.js"></script>
    </head>
    <body>

        <section>
        <h1>Sliders</h1>

            <div class="left">
                <div class="slider" data-init="slider">
                  <label>
                      Basic Horizontal Slider<br>
                      <input type="range" value="14" min="10" max="20" step="2">
                  </label>
                </div>
            </div>
            <div class="left">
                <div class="slider ticked filled tooltips" data-init="slider">
                  <label>
                      Filled Horizontal Slider with Tooltips<br>
                      <input type="range" value="14" min="10" max="20" step="2">
                  </label>
                </div>
            </div>
            <div class="left">
                <div class="slider ticked filled" data-init="slider">
                    <fieldset>
                        <legend>Ticked and filled range slider<br></legend>
                        <label>Minimum <input type="range" value="14" min="10" max="20" step="2"></label>
                        <label>Maximum <input type="range" value="16" min="10" max="20" step="2"></label>
                    </fieldset>
                </div>
            </div>
            <div class="left">
                <div class="slider ticked filled tooltips disabled" data-init="slider">
                    <fieldset>
                        <legend>Ticked, filled and disabled range slider<br></legend>
                        <label>Minimum <input type="range" value="14" min="10" max="20" step="2" disabled></label>
                        <label>Maximum <input type="range" value="16" min="10" max="20" step="2" disabled></label>
                    </fieldset>
                </div>
            </div>
<<<<<<< HEAD
            <div class="left">
                <div class="slider ticked filled vertical tooltips bound" data-init="slider">
                    <fieldset>
                        <legend>Ticked, filled and bound vertical range slider</legend>
                        <label>Minimum <input type="range" value="14" min="10" max="20" step="2"></label>
                        <label>Maximum <input type="range" value="16" min="10" max="20" step="2"></label>
                    </fieldset>
                </div>
=======
            <div class="slider ticked filled vertical tooltips" data-init="slider" data-slide="true">
              <input type="range" value="14" min="10" max="20" step="2">
              <input type="range" value="16" min="10" max="20" step="2">
>>>>>>> 6b485371
            </div>
         
         <h2 class="clear">Slider API</h2>
         
         <div class="left">
             <div class="slider ticked filled tooltips api-demo" data-init="slider">
                  <fieldset>
                      <legend>Animated values<br></legend>
                      <label>Minimum <input type="range" value="14" min="5" max="50" step="2"></label>
                      <label>Maximum <input type="range" value="16" min="5" max="50" step="2"></label>
                  </fieldset>
             </div>
         </div>
         <div class="left">        
             <div class="slider ticked filled tooltips api-demo2" data-init="slider">
                  <label>
                      Animated value (disabled when &lt; 5)<br>
                      <input type="range" value="14" min="5" max="50" step="2">
                  </label>
             </div>
         </div>
         
         <h2 class="clear">Create <span id="slider-markupless-label">a slider without markup</span></h2>
         <div class="slider-markupless"></div>
                  
         <script type="text/javascript">
            $(document).ready(function() {
                var value1 = 0;
                var value2 = 55;
                setInterval(function() {
                    value1++;
                    value2--;
                    if (value2 < 0) value2 = 55;
                    if (value1 > 55) value1 = 0;
                    $(".api-demo").data("slider").setValue(value1, 0);
                    $(".api-demo").data("slider").setValue(value2, 1);
                    $(".api-demo2").slider({value: value1, disabled: (value1 < 5)});
                }, 100);
                
                $(".slider-markupless").slider({
                    min: 0,
                    max: 100,
                    step: 5,
                    value: 50,
                    ticks: true,
                    filled: true,
                    orientation: "vertical",
<<<<<<< HEAD
                    tooltips: true
                })
				.find("input, .handle").attr("aria-labelledby","slider-markupless-label");
=======
                    tooltips: true,
                    slide: true
                    });
>>>>>>> 6b485371
            });
         </script>
         
        </section>        
    </body>
</html><|MERGE_RESOLUTION|>--- conflicted
+++ resolved
@@ -54,7 +54,6 @@
                     </fieldset>
                 </div>
             </div>
-<<<<<<< HEAD
             <div class="left">
                 <div class="slider ticked filled vertical tooltips bound" data-init="slider">
                     <fieldset>
@@ -63,11 +62,6 @@
                         <label>Maximum <input type="range" value="16" min="10" max="20" step="2"></label>
                     </fieldset>
                 </div>
-=======
-            <div class="slider ticked filled vertical tooltips" data-init="slider" data-slide="true">
-              <input type="range" value="14" min="10" max="20" step="2">
-              <input type="range" value="16" min="10" max="20" step="2">
->>>>>>> 6b485371
             </div>
          
          <h2 class="clear">Slider API</h2>
@@ -115,15 +109,10 @@
                     ticks: true,
                     filled: true,
                     orientation: "vertical",
-<<<<<<< HEAD
-                    tooltips: true
+                    tooltips: true,
+                    slide: true
                 })
 				.find("input, .handle").attr("aria-labelledby","slider-markupless-label");
-=======
-                    tooltips: true,
-                    slide: true
-                    });
->>>>>>> 6b485371
             });
          </script>
          
