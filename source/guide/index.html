--- conflicted
+++ resolved
@@ -670,12 +670,6 @@
                 </script>
               </div>
           </section>
-<<<<<<< HEAD
-
-        <section id="Slider">
-            <h2 class="line">Sliders</h2>
-            <p>Different types of horizontal sliders.</p>
-=======
         
         
         <section id="Dropdown">
@@ -704,15 +698,15 @@
                           </div>
                       </div>
                   </div>
+              </div>
                   
           </section>
-        
-        
-        
+
+
+
         <section id="Slider">
-              <h2 class="line">Slider (TBD)</h2>
-              <p>Different types of sliders.</p>
->>>>>>> a0429928
+            <h2 class="line">Sliders</h2>
+            <p>Different types of horizontal sliders.</p>
 
             <div class="componentSample">
                 <div class="example clearfix">
