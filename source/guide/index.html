<!DOCTYPE HTML>
<html>
<head>
  <title>CoralUI Style Guide</title>

  <link rel="stylesheet" href="css/cui.css">
  <link rel="stylesheet" href="examples/assets/google-code-prettify/prettify.css">
  <link rel="stylesheet" href="examples/assets/guide.css">

  <!-- Dependencies -->
  <script src="js/libs/handlebars.js"></script>
  <script src="js/libs/jquery.js"></script>

  <!-- CoralUI -->
  <script src="js/CUI.js"></script>

  <!-- Guide JS -->
  <script src="examples/assets/guide.js"></script>
  <script src="examples/assets/google-code-prettify/prettify.js"></script>

</head>
<body>

  <header class="top">

    <div class="logo"><img src="images/theme/cloudui.png"></div>

    <nav>
      <a href="#" class="selected">Guide</a>
      <a href="jsdoc/index.html">Docs</a>
      <a href="https://git.corp.adobe.com/Reef/CoralUI/">Github</a>
      <a href="cui.zip">Download</a>
    </nav>

    <div class="drawer">
      <div class="badge">v0.1.1</div>
    </div>

  </header>

  <div class="page">

    <div class="rail">

      <section class="links">
          <a class="heading" href="#General">General</a>

          <nav>
            <a href="#WhatIsCUI">What is CoralUI?</a>
            <a href="#ResolutionIndependence">Resolution Independence</a>
            <a href="#BrowserSupport">Browser Support</a>
            <a href="#WidgetPhilosophy">Widget Philosophy</a>
          </nav>
      </section>

      <section class="links">
          <a class="heading" href="#TextStyles">Text Styles</a>

          <nav>
            <a href="#Headings">Headings</a>
            <a href="#Link">Link</a>
            <a href="#Fonts">Fonts</a>
          </nav>
      </section>

      <section class="links">
          <a class="heading" href="#PageComponents">Page&nbsp;Components</a>

          <nav>
            <a href="#Header">Header</a>
            <a href="#Rail">Rail</a>
            <a href="#Well">Well</a>
          </nav>
      </section>

      <section class="links">
          <a class="heading" href="#Navigation">Navigation</a>

          <nav>
            <a href="#Toolbar">Toolbar</a>
            <a href="#Breadcrumbs">Breadcrumbs</a>
            <a href="#Tabs">Tabs</a>
            <a href="#Wizard">Wizard</a>
         </nav>
      </section>

      <section class="links">
          <a class="heading" href="#ButtonsAndControls">Buttons &amp; Controls</a>

          <nav>
            <a href="#Buttons">Buttons</a>
            <a href="#TextField">Text field</a>
            <a href="#SearchField">Search field</a>
            <a href="#Filters">Filters</a>
            <a href="#Checkbox">Checkbox</a>
            <a href="#RadioButtons">Radio buttons</a>
            <a href="#Toggle">Toggle</a>
            <a href="#Selector">Selector</a>
            <a href="#Slider">Slider</a>
            <a href="#Dropdown">Dropdown</a>
            <a href="#Draggable">Draggable</a>
          </nav>
      </section>

      <section class="links">
          <a class="heading" href="#DataPresentation">Data&nbsp;Presentation</a>

          <nav>
            <a href="#List">List</a>
            <a href="#Table">Table</a>
            <a href="#Grid">Grid</a>
          </nav>
      </section>

      <section class="links">
          <a class="heading" href="#Dialogs">Dialogs</a>

          <nav>
            <a href="#Modal">Modal</a>
            <a href="#Popover">Popover</a>
         </nav>
      </section>

      <section class="links">
          <a class="heading" href="#StatusIndicators">Status Indicators</a>

          <nav>
            <a href="#Alert">Alert</a>
            <a href="#Tooltip">Tooltip</a>
            <a href="#Badge">Badge</a>
            <a href="#Spinner">Spinner</a>
            <a href="#ProgressBar">Progress Bar</a>
         </nav>
      </section>

      <section class="links hidden">
          <a class="heading" href="#Miscellaneous">Miscellaneous</a>

          <nav>
         </nav>
      </section>

    </div>

    <div class="content">

      <section id="General">
        <h2 class="line" id="WhatIsCUI">What is CoralUI?</h2>
        <p>CoralUI or CUI (pronounced "cooey") is an implementation of the CloudUI visual style from Adobe XD.</p>

        <p>CoralUI's aim is to provide everything your product needs to adopt the CloudUI visual style.</p>

        <h2 class="line" id="ResolutionIndependence">Resolution Independence</h2>
        <p>CoralUI is resolution independent. By using elastic measurement units to define sizes (em and rem), CoralUI can be scaled to the perfect size for any display, regardless of size or pixel density.</p>

        <div class="res-buttons"><label>Try it:</label>
          <button id="res-minus" class="warning">-</button><button id="res-reset">=</button><button id="res-plus" class="primary">+</button>
        </div>

        <h2 class="line" id="BrowserSupport">Browser Support</h2>
        <p>CoralUI supports all modern browsers, including IE 9+, Firefox (latest), Chrome (latest), Safari (latest).</p>
        <p>Prevalent mobile devices are also be supported, including Android 3+ and iOS 5+.</p>

        <h2 class="line" id="WidgetPhilosophy">Widget Philosophy</h2>
        <p>All CoralUI widgets are guaranteed to fulfill 7 promises:</p>

        <ol>
          <li>Widgets will be available as a jQuery plugin: <code class="prettyprint">$('#myModal').modal()</code></li>
          <li>Widgets will be available as a class: <code class="prettyprint">myModal = new CUI.Modal({ element: '#myModal' })</code>.</li>
          <li>Widget APIs will always be fully documented <a href="jsdoc/index.html">here</a>.</li>
          <li>Widgets will always be easily extendable with <code class="prettyprint">CUI.Modal.extend()</code>.</li>
          <li>Widgets will progressively enhance existing markup, or render a template using passed options if no markup is present.</li>
          <li>Widgets will take advantage of declarative markup using <code>data-*</code> attributes.</li>
          <li>Widgets will work on both desktop and mobile.</li>
        </ol>

      </section>

      <section id="TextStyles">
        <h1 class="line">Text Styles</h1>
        <p>CUI provides basic text styles suitable for paragraph. When laying out your page, you might need to override the margins on the heading elements.</p>

        <section id="Headings">
          <h2 class="line">Headings</h2>
          <p>Use the <code class="prettyprint">&lt;h1&gt;</code> through <code class="prettyprint">&lt;h6&gt;</code> tags to add headings to sections on your page.</p>

          <div class="componentSample noCode headingSample">
            <h1>Heading 1 (Page title)</h1>
            <h2>Heading 2 (Section title)</h3>
            <h3>Heading 3 (Sub-section title)</h3>
            <h4>Heading 4 (List title)</h4>
            <h5>Heading 5 (Sub-list title)</h5>
            <h6>Heading 6 (Captions, help text)</h6>
          </div>

        </section>

        <section id="Links">
          <h2 class="line">Link</h2>
          <p>The <code class="prettyprint">&lt;a&gt;</code> tag comes with a default color and behavior. Links remain the same color after they are visited.</p>

          <div class="componentSample noCode">
            Lorem ipsum dolor sit amet consectetur <a href="#Links">inline link</a> adipisicing do tempor incididunt ut labore.
          </div>
        </section>

        <section id="Fonts">
          <h2 class="line">Fonts</h2>
          <p>Three variations of the Adobe Clean font are provided. Reference the table below to determine the CSS properties to apply for each font style.</p>

          <table class="data">
            <thead>
              <tr>
                <th>font-family</th>
                <th>font-weight</th>
                <th>font-style</th>
                <th>Sample</th>
              </tr>
            </thead>
            <tbody>
              <tr>
                <td>AdobeClean</td>
                <td>normal</td>
                <td>normal</td>
                <td class="AdobeClean">The quick brown fox jumped over the lazy dog.</td>
              </tr>
              <tr>
                <td>AdobeClean</td>
                <td>bold</td>
                <td>normal</td>
                <td class="AdobeClean_Bold">The quick brown fox jumped over the lazy dog.</td>
              </tr>
              <tr>
                <td>AdobeClean</td>
                <td>normal</td>
                <td>italic</td>
                <td class="AdobeClean_Italic">The quick brown fox jumped over the lazy dog.</td>
              </tr>
              <tr>
                <td>AdobeClean</td>
                <td>bold</td>
                <td>italic</td>
                <td class="AdobeClean_BoldItalic">The quick brown fox jumped over the lazy dog.</td>
              </tr>
              <tr>
                <td>AdobeCleanLight</td>
                <td>normal</td>
                <td>normal</td>
                <td class="AdobeClean_Light">The quick brown fox jumped over the lazy dog.</td>
              </tr>
              <tr>
                <td>AdobeCleanLight</td>
                <td>normal</td>
                <td>italic</td>
                <td class="AdobeClean_LightItalic">The quick brown fox jumped over the lazy dog.</td>
              </tr>
              <tr>
                <td>AdobeCleanCondensed</td>
                <td>normal</td>
                <td>normal</td>
                <td class="AdobeClean_Condensed">The quick brown fox jumped over the lazy dog.</td>
              </tr>
              <tr>
                <td>AdobeCleanCondensed</td>
                <td>normal</td>
                <td>italic</td>
                <td class="AdobeClean_CondensedItalic">The quick brown fox jumped over the lazy dog.</td>
              </tr>
            </tbody>
          </table>
        </section>  

      </section><!-- /Text Styles -->

      <section id="PageComponents">
        <h1 class="line">Page Components</h1>
        <p>Page components are top level pieces that appear on nearly every page.</p>

        <section id="Header">
          <h2 class="line">Header</h2>
          <p>The top navigation header that appears on every page. It supports a logo, navigation, and drawer (which can contain a badge or other information).</p>

          <div class="componentSample headerSample">
            <div class="example">

              <header class="top">
                <div class="logo"><img src="images/theme/dms.png"></div>
                <nav>
                  <a href="#" class="selected">Home</a>
                  <a href="#">Activities</a>
                  <a href="#">Admin</a>
                </nav>
                <div class="drawer">
                  <div class="badge">5</div>
                </div>
              </header>

            </div>
            <pre class="prettyprint linenums">
&lt;header&gt;
  &lt;div class=&quot;logo&quot;&gt;&lt;img src=&quot;images/theme/dms.png&quot;&gt;&lt;/div&gt;
  &lt;nav&gt;
    &lt;a href=&quot;#&quot; class=&quot;selected&quot;&gt;Home&lt;/a&gt;
    &lt;a href=&quot;#&quot;&gt;Activities&lt;/a&gt;
    &lt;a href=&quot;#&quot;&gt;Admin&lt;/a&gt;
  &lt;/nav&gt;
  &lt;div class=&quot;drawer&quot;&gt;
    &lt;div class=&quot;badge&quot;&gt;5&lt;/div&gt;
  &lt;/div&gt;
&lt;/header&gt;
</pre>
          </div>
        </section>

        <section id="Rail">
          <h2 class="line">Rail</h2>
          <p>The side panel used for metadata and feeds.</p>
          
          <h3>Positioning</h3>
          <p>The rail can be placed on the left or the right by applying the <code class="atv">left</code> or <code class="atv">right</code> class.</p>
          
          <h3>Sections</h3>
          <p>By using the <code class="prettyprint">&lt;section&gt;</code> tag, the rail can contain multiple sections separated by a border.</p>
          <p>The <code class="atv">bare</code> and <code class="atv">thin</code> CSS classes can be added to remove the border or padding on each section respectively.</p>
          <p>Section headings should be contained within the <code class="prettyprint">&lt;h4&gt;</code> tag.</p>

          <div class="componentSample railSample">
            <div class="example">

              <div class="page shadowBox">
                <div class="rail right">
                  <section>
                      <h4>News Feed</h4>
                  </section>
                  <section>
                      <h4>Revised asset ready for review</h4>
                      <div class="small grey light">Modified yesterday by Rob Cobourn</div>
                      <p class="small">I created a new segment thing for the Chance campaign because we left out the Foursquare that will be checking in at Olympic events.</p>
                  </section>
                </div>
                <div class="content">
                  
                </div>
              </div>

            </div>
            <pre class="prettyprint linenums">
&lt;div class=&quot;page&quot;&gt;
  &lt;div class=&quot;rail right&quot;&gt;
    &lt;section&gt;
        &lt;h4&gt;Update Feed&lt;/h4&gt;
    &lt;/section&gt;
    &lt;section&gt;
        &lt;h4&gt;Revised asset ready for review&lt;/h4&gt;
        &lt;div class=&quot;small grey light&quot;&gt;Modified yesterday by Rob Cobourn&lt;/div&gt;
        &lt;p class=&quot;small&quot;&gt;I created a new segment thing for the...&lt;/p&gt;
    &lt;/section&gt;
  &lt;/div&gt;
  &lt;div class=&quot;content&quot;&gt;
    &lt;p&gt;Content.&lt;/p&gt;
  &lt;/div&gt;
&lt;/div&gt;
</pre>
          </div>
        </section>

        <section id="Well">
          <h2 class="line">Well</h2>
          <p>Wells are used to separate field groups or large blocks of text.</p>

          <div class="componentSample">
            <div class="example">

              <strong>Section 1</strong>
              <section class="well">
                Content goes here.
              </section>

              <strong>Section 2</strong>
              <section class="well">
                More content goes here.
              </section>

            </div>
            <pre class="prettyprint linenums">
&lt;strong&gt;Label&lt;/strong&gt;
&lt;section class=&quot;well&quot;&gt;
  Content goes here.
&lt;/section&gt;
</pre>
          </div>
        </section>

      </section><!-- /Page Components -->

      <section id="Navigation">
        <h1 class="line">Navigation</h1>
        <p>CUI provides various controls that enable navigation.</p>

        <section class="hidden" id="Toolbar">
          <h2 class="line">Toolbar</h2>
          <p>The toolbar contains action buttons.</p>

          <div class="componentSample">
            <div class="example">

              <nav class="toolbar">
                <a href="#"><!-- text or image --></a>
              </nav>

            </div>
            <pre class="prettyprint linenums"></pre>
          </div>
        </section>

        <section id="Breadcrumbs">
          <h2 class="line">Breadcrumbs</h2>
          <p>Breadcrumbs provide an actionable indication of a user's current location within an application.</p>

          <div class="componentSample">
            <div class="example">

              <ul class="crumbs">
                <li><a href="#"><img src="images/theme/cloudui.png"></a></li>
                <li><a href="#">Admin</a></li>
                <li><a href="#">Settings</a></li>
                <li><a href="#">Current Page Title</a></li>
              </ul>

            </div>
            <pre class="prettyprint linenums">
&lt;ul class=&quot;crumbs&quot;&gt;
  &lt;li&gt;&lt;a href=&quot;#&quot;&gt;&lt;img src=&quot;images/theme/cloudui.png&quot;&gt;&lt;/a&gt;&lt;/li&gt;
  &lt;li&gt;&lt;a href=&quot;#&quot;&gt;Home&lt;/a&gt;&lt;/li&gt;
  &lt;li&gt;&lt;a href=&quot;#&quot;&gt;Admin&lt;/a&gt;&lt;/li&gt;
  &lt;li&gt;&lt;a href=&quot;#&quot;&gt;Settings&lt;/a&gt;&lt;/li&gt;
  &lt;li&gt;&lt;a href=&quot;#&quot;&gt;Current Page Title&lt;/a&gt;&lt;/li&gt;
&lt;/ul&gt;
</pre>
          </div>
        </section>

        <section id="Tabs">
          <h2 class="line">Tabs</h2>
          <p>A simple markup-driven tab bar used to separate sections of content.</p>
          
          <h3>Variations</h3>
          <p>In addition to the default style, there are 3 variations that can be applied using the following CSS classes:</p>
          <ul>
            <li><a href="#" class="tab-variant" data-variant="tabs"> Default tabs</a>: Used in a modal dialog or as sub-tabs</li>
            <li><code class="atv">nav</code> <a href="#" class="tab-variant" data-variant="tabs nav">Page tabs</a>: For when tabs are used to divide content on a page level</li>
            <li><code class="atv">white</code> <a href="#" class="tab-variant" data-variant="tabs white"> White tabs</a>: Used in a modal dialog or as sub-tabs</li>
            <li><code class="atv">finger</code> <a href="#" class="tab-variant" data-variant="tabs stacked">Finger tabs</a>: Useful for tabs that have long titles</li>
          </ul>

          <div class="componentSample">
            <div class="example">
              <div id="tabsExample" class="tabs">
                <nav>
                  <a href="#" data-toggle="tab" class="active">Tab 1</a>
                  <a href="#" data-toggle="tab">Tab 2</a>
                  <a href="examples/remote.html" data-target="#" data-toggle="tab">Tab 3</a>
                  <a hrf="#" data-toggle="tab" class="disabled">Disabled Tab</a>
                 </nav>
                <section class="active">Lorem ipsum dolor sit amet, consectetur adipiscing elit. Vivamus imperdiet interdum convallis. Vestibulum convallis lectus ut nulla commodo gravida. Suspendisse porta arcu sit amet purus sollicitudin id gravida mi gravida. Pellentesque congue diam ac nisl vehicula ornare. Cras eu consectetur enim. Aliquam orci augue, sollicitudin nec aliquam sit amet, imperdiet ac leo. Donec aliquam tellus nec ipsum porttitor ut viverra odio luctus. Curabitur in turpis sed nunc consequat ornare eget in nulla. Nam dignissim lectus sed velit sagittis vehicula. Maecenas interdum, quam vel luctus sagittis, mi nisl commodo sapien, eget accumsan nunc metus ac ipsum. Mauris rutrum lectus turpis. Nullam at neque non quam tincidunt fringilla. Nunc egestas mollis nulla tempor fringilla. Etiam dapibus arcu nec risus tempus dapibus.</section>
                <section>Aenean faucibus ornare laoreet. Cras luctus purus at ipsum rhoncus et gravida diam malesuada. In ut ante sapien. Nulla fringilla hendrerit laoreet. Proin dolor dolor, suscipit vitae ultrices in, dapibus eget nulla. Aenean varius, sapien id mollis pretium, orci erat ornare tortor, vel molestie diam velit in dolor. Sed sit amet pellentesque justo. Pellentesque tristique felis id arcu malesuada posuere pellentesque lacus varius. Nunc egestas lacinia est, non eleifend lectus varius in. In hac habitasse platea dictumst. Quisque ac ipsum enim. Morbi ut est at mi mattis tincidunt. Praesent nec magna eu augue scelerisque posuere. In erat sapien, tristique ac semper elementum, lacinia non quam.</section>
                <section>This will be replaced by content from examples/remote.html.</section>
                <section>This will not be shown as the corresponding tab is disabled.</section>
              </div>
            </div>

            <pre class="prettyprint linenums">
&lt;div class=&quot;tabs&quot;&gt;
  &lt;nav&gt;
    &lt;a href=&quot;#&quot; data-toggle=&quot;tab&quot; class=&quot;active&quot; &gt;Tab 1&lt;/a&gt;
    &lt;a href=&quot;#&quot; data-toggle=&quot;tab&quot;&gt;Tab 2&lt;/a&gt;
    &lt;a href=&quot;/remote.html&quot; data-target=&quot;#&quot; data-toggle=&quot;tab&quot;&gt;Tab 3&lt;/a&gt;
    &lt;a hrf=&quot;#&quot; data-toggle=&quot;tab&quot; class=&quot;disabled&quot;&gt;Disabled Tab&lt;/a&gt;
  &lt;/nav&gt;
  &lt;section class=&quot;active&quot;&gt;Lorem ipsum dolor sit amet.&lt;/section&gt;
  &lt;section&gt;Aenean faucibus ornare laoreet. Cras luctus purus.&lt;/section&gt;
  &lt;section&gt;This will be replaced by content from /remote.html.&lt;/section&gt;
  &lt;section&gt;This will not be shown as the corresponding tab is disabled.&lt;/section&gt;
&lt;/div&gt;
</pre>
          </div>
        </section>

      </section><!-- /Navigation -->

      <section id="ButtonsAndControls">
        <h1 class="line">Buttons &amp; Controls</h1>
        <p>CUI provides many useful styles and widgets for buttons &amp; controls.</p>

        <section id="Buttons">
          <h2 class="line">Buttons</h2>
          <p>The <code class="prettyprint">&lt;button&gt;</code> tag is styled automatically, and you can apply the <code class="atv">button</code> CSS class to any element to turn it into a styled button.</p>
          
          <h3>Variations</h3>
          <p>By default, buttons are gray. There are two CSS classes that can be added to change the look of the button:</p>
          <ul>
            <li><code class="atv">primary</code> A blue button, used to indicate primary actions such as OK or save</li>
            <li><code class="atv">warning</code> A red button, used to indicate actions that are potentially destructive, such as delete</li>
          </ul>

          <div class="componentSample buttonSample">
            <div class="example">

              <a class="button" href="#Buttons">Action</a>
              <button class="primary">Primary Action</button>
              <button class="warning">Warning</button>
              <button disabled>Disabled</button>

            </div>
            <pre class="prettyprint linenums">
&lt;a class=&quot;button&quot;&gt;Action&lt;/a&gt; 
&lt;button class=&quot;primary&quot;&gt;Primary Action&lt;/button&gt; 
&lt;button class=&quot;warning&quot;&gt;Warning&lt;/button&gt;
&lt;button disabled&gt;Disabled&lt;/button&gt;
</pre>
          </div>
        </section>

        <section id="TextField">
          <h2 class="line">Text Field</h2>
          <p>Text input variants.</p>

          <div class="componentSample">
              <div class="example">
                  <div class="textfieldSample">
                      <div class="sampleTitle left">Standard</div>
                      <label>Text Field</label>
                      <input type="text">
                  </div>
                  <div class="textfieldSample">
                      <div class="sampleTitle left">Title-less</div>
                      <label>&nbsp;</label>
                      <input type="text" placeholder="Text Field">
                  </div>
                  <div class="textfieldSample">
                      <div class="sampleTitle left">Error</div>
                      <label>&nbsp;</label>
                      <input class="error" type="text">
                  </div>
                  <div class="textfieldSample">
                      <div class="sampleTitle left">Disabled</div>
                      <label>&nbsp;</label>
                      <input class="textfield" disabled type="text">
                  </div>
              </div>
              <pre class="prettyprint linenums">
&lt;input type=&quot;text&quot;&gt;
&lt;input type=&quot;text&quot; placeholder=&quot;Text Field&quot;&gt;
&lt;input type=&quot;text&quot; class=&quot;error&quot;&gt;
&lt;input type=&quot;text&quot; disabled&gt;</pre>
          </div>
        </section>

        <section class="hidden" id="SearchField">
          <h2 class="line">Search Field</h2>
          <p>Search.</p>

          <div class="componentSample">
            <div class="example">

              <div class="search">
              </div>

            </div>
            <pre class="prettyprint linenums"></pre>
          </div>
        </section>
<<<<<<< HEAD

=======
        
        <section id="Filters">
              <h2 class="line">Filters</h2>
              <p>Filters &amp; Tags input variants. Filter input fields can be crated by markup directly or by JavaScript.</p>

              <div class="componentSample">
                  <div class="example">
                      <div class="filterSample">
                          <div class="sampleTitle left">Single</div>
                          <input class="filter" type="text" placeholder="Single Term Filter">
                      </div>
                      
                      <div class="filterSample">
                          <div class="sampleTitle extended left">Standard</div>
                          
                          <span class="filters">
                              <input type="text" placeholder="Add Filter">
                              <ul>
                                  <li><button data-dismiss="filter">&times;</button> Term One</li>
                                  <li><button data-dismiss="filter">&times;</button> Term Two</li>
                                  <li><button data-dismiss="filter">&times;</button> Term Three</li>
                              </ul>
                          </span>
                      </div>
                      
                      <div class="filterSample">
                          <div class="sampleTitle extended left">Stacking</div>
                          
                          <span class="filters stacking">
                              <input type="text" placeholder="Add Filter">
                              <ul>
                                  <li><button data-dismiss="filter">&times;</button> Term One</li>
                                  <li><button data-dismiss="filter">&times;</button> Term Two</li>
                                  <li><button data-dismiss="filter">&times;</button> Term Three</li>
                              </ul>
                          </span>
                      </div>
                      
                      <div class="filterSample">
                          <div class="sampleTitle left">Error</div>
                          <input class="filter error" type="text">
                      </div>
                      
                      <div class="filterSample">
                          <div class="sampleTitle left">Disabled</div>
                          <input class="filter" disabled type="text">
                      </div>
                  </div>
                  
                  
              <pre class="prettyprint linenums">
&lt;input type=&quot;text&quot; placeholder=&quot;Text Field&quot; class=&quot;&quot;&gt;
&lt;input type=&quot;text&quot; class=&quot;error&quot;&gt;
&lt;input type=&quot;text&quot; disabled&gt;</pre>
                  
              </div>
          </section>
        <section id="Slider">
              <h2 class="line">Slider</h2>
              <p>Different types of sliders.</p>

              <div class="componentSample">
                  <div class="example">
                      <div class="filterSample">
                          <div class="sampleTitle left">Standard</div>
                          <div class="slider horizontal">
                              <div class="range" style="width: 20%"></div>
                              <span class="tick" style="left: 20%"></span>
                              <div class="handle" style="left: 45%"></div>
                              <div class="tooltip info arrow-left">
                                    <span>45%</span>	
                               </div>
                          </div>

                      </div>
                      
                      <div class="filterSample">
                          <div class="sampleTitle extended left">Standard</div>
                          
                          <span class="filters">
                              <input type="text" placeholder="Add Filter">
                              <ul>
                                  <li><button data-dismiss="filter">&times;</button> Term One</li>
                                  <li><button data-dismiss="filter">&times;</button> Term Two</li>
                                  <li><button data-dismiss="filter">&times;</button> Term Three</li>
                              </ul>
                          </span>
                      </div>
                      
                      <div class="filterSample">
                          <div class="sampleTitle extended left">Stacking</div>
                          
                          <span class="filters stacking">
                              <input type="text" placeholder="Add Filter">
                              <ul>
                                  <li><button data-dismiss="filter">&times;</button> Term One</li>
                                  <li><button data-dismiss="filter">&times;</button> Term Two</li>
                                  <li><button data-dismiss="filter">&times;</button> Term Three</li>
                              </ul>
                          </span>
                      </div>
                      
                      <div class="filterSample">
                          <div class="sampleTitle left">Error</div>
                          <input class="filter error" type="text">
                      </div>
                      
                      <div class="filterSample">
                          <div class="sampleTitle left">Disabled</div>
                          <input class="filter" disabled type="text">
                      </div>
                  </div>
                  
                  
              <pre class="prettyprint linenums">
&lt;input type=&quot;text&quot; placeholder=&quot;Text Field&quot; class=&quot;&quot;&gt;
&lt;input type=&quot;text&quot; class=&quot;error&quot;&gt;
&lt;input type=&quot;text&quot; disabled&gt;</pre>
                  
              </div>
          </section>
        
        
>>>>>>> 693d7e4d
        <section id="Checkbox">
          <h2 class="line">Checkbox</h2>
          <p>Checkboxes are styling using pure CSS, and a <code class="atv">partial</code> class is provided to indicate a "half-checked" state.</p>

          <div class="componentSample">
              <div class="example clearfix">
                <div class="left">
                  <label><input type="checkbox" name="c1" value="1" checked><span>Checked</span></label><br>
                  <label><input type="checkbox" name="c2" value="2"><span>Unchecked</span></label><br>
                  <label><input type="checkbox" name="c3" value="3" class="partial"><span>Partially checked</span></label>
                </div>
                <div class="left">
                  <label><input type="checkbox" name="c4" value="4" disabled checked><span>Disabled Checked</span></label><br>
                  <label><input type="checkbox" name="c5" value="5" disabled><span>Disabled Unchecked</span></label><br>
                  <label><input type="checkbox" name="c6" value="6" class="partial" disabled><span>Disabled Partially Checked</span></label>
                </div>
              </div>
              <pre class="prettyprint linenums">
&lt;label&gt;&lt;input type=&quot;checkbox&quot; name=&quot;c1&quot; checked&gt;&lt;span&gt;Checked&lt;/span&gt;&lt;/label&gt;
&lt;label&gt;&lt;input type=&quot;checkbox&quot; name=&quot;c2&quot;&gt;&lt;span&gt;Unchecked&lt;/span&gt;&lt;/label&gt;
&lt;label&gt;&lt;input type=&quot;checkbox&quot; name=&quot;c3&quot; class=&quot;partial&quot;&gt;&lt;span&gt;Partially checked&lt;/span&gt;&lt;/label&gt;
&lt;label&gt;&lt;input type=&quot;checkbox&quot; name=&quot;c4&quot; disabled checked&gt;&lt;span&gt;Disabled Checked&lt;/span&gt;&lt;/label&gt;
&lt;label&gt;&lt;input type=&quot;checkbox&quot; name=&quot;c5&quot; disabled&gt;&lt;span&gt;Disabled Unchecked&lt;/span&gt;&lt;/label&gt;
&lt;label&gt;&lt;input type=&quot;checkbox&quot; name=&quot;c6&quot; disabled&gt;&lt;span&gt;Disabled Partially Checked&lt;/span&gt;&lt;/label&gt;
</pre>
          </div>
        </section>

        <section id="RadioButtons">
          <h2 class="line">Radio buttons</h2>
          <p>Radio buttons are styling using pure CSS.</p>

          <div class="componentSample">
              <div class="example clearfix">
                <div class="left">
                  <label><input type="radio" name="r1" value="1" checked><span>Checked</span></label><br>
                  <label><input type="radio" name="r1" value="2"><span>Unchecked</span></label>
                </div>
                <div class="left">
                  <label><input type="radio" name="r2" value="1" disabled checked><span>Disabled Checked</span></label><br>
                  <label><input type="radio" name="r2" value="2" disabled><span>Disabled Unchecked</span></label>
                </div>
              </div>
              <pre class="prettyprint linenums">
&lt;label&gt;&lt;input type=&quot;radio&quot; name=&quot;r1&quot; value=&quot;1&quot; checked&gt;&lt;span&gt;&lt;/span&gt;Value 1&lt;/label&gt;
&lt;label&gt;&lt;input type=&quot;radio&quot; name=&quot;r1&quot; value=&quot;2&quot;&gt;&lt;span&gt;&lt;/span&gt;Value 2&lt;/label&gt;
&lt;label&gt;&lt;input type=&quot;radio&quot; name=&quot;r2&quot; value=&quot;1&quot; disabled checked&gt;&lt;span&gt;Disabled Checked&lt;/span&gt;&lt;/label&gt;
&lt;label&gt;&lt;input type=&quot;radio&quot; name=&quot;r2&quot; value=&quot;2&quot; disabled&gt;&lt;span&gt;Disabled Unchecked&lt;/span&gt;&lt;/label&gt;
</pre>
          </div>
        </section>

      </section><!-- /ButtonsAndControls -->

      <section id="DataPresentation">
        <h1 class="line">Data Presentation</h1>
        <p>CUI provides basic grids, tables, and lists for data presentation.</p>

        <section class="hidden" id="List">
          <h2 class="line">List</h2>
          <p>List.</p>

          <div class="componentSample">
            <div class="example">

              <ul class="list">
                <li>Item</li>
              </ul>

            </div>
            <pre class="prettyprint linenums"></pre>
          </div>
        </section>

        <section class="hidden" id="Grid">
          <h2 class="line">Grid</h2>
          <p>Grid.</p>

          <div class="componentSample">
            <div class="example">

              <ul class="grid">
                <li>Item</li>
              </ul>

            </div>
            <pre class="prettyprint linenums"></pre>
          </div>
        </section>

        <section id="Table">
          <h2 class="line">Table</h2>

          <div class="componentSample">
            <div class="example">
              <table class="data" style="width: 50%">
                <thead>
                  <tr>
                    <th class="check"><label><input type="checkbox"><span></span></label></th>
                    <th>Text</th>
                    <th>Date</th>
                    <th class="num">Numbers</th>
                  </tr>
                </thead>
                <tbody>
                  <tr>
                    <td><label><input type="checkbox"><span></span></label></td>
                    <td>Alpha</td>
                    <td>December 12th, 2011</td>
                    <td class="num">912</td>
                  </tr>
                  <tr>
                    <td><label><input type="checkbox"><span></span></label></td>
                    <td>Bravo</td>
                    <td>January 28th, 2012</td>
                    <td class="num">1,049</td>
                  </tr>
                  <tr>
                    <td><label><input type="checkbox"><span></span></label></td>
                    <td>Charlie</td>
                    <td>April 10th, 2012</td>
                    <td class="num">11,130</td>
                  </tr>
                  <tr>
                    <td><label><input type="checkbox"><span></span></label></td>
                    <td>Delta</td>
                    <td>June 17th, 2012</td>
                    <td class="num">731,422</td>
                  </tr>
                  <tr>
                    <td><label><input type="checkbox"><span></span></label></td>
                    <td>Echo</td>
                    <td>June 5th, 2012</td>
                    <td class="num">2,700,120</td>
                  </tr>
                </tbody>
              </table>
          </div>

          <pre class="prettyprint linenums">
&lt;table class=&quot;data&quot;&gt;
 &lt;thead&gt;
   &lt;tr&gt;
     &lt;th class=&quot;check&quot;&gt;&lt;input type=&quot;checkbox&quot;&gt;&lt;/th&gt;
     &lt;th&gt;Text&lt;/th&gt;
     &lt;th&gt;Date&lt;/th&gt;
     &lt;th class=&quot;num&quot;&gt;Numbers&lt;/th&gt;
   &lt;/tr&gt;
 &lt;/thead&gt;
 &lt;tbody&gt;
   &lt;tr&gt;
     &lt;td&gt;&lt;input type=&quot;checkbox&quot;&gt;&lt;/td&gt;
     &lt;td&gt;Bravo&lt;/td&gt;
     &lt;td&gt;January 28th, 2012&lt;/td&gt;
     &lt;td class=&quot;num&quot;&gt;1,049&lt;/td&gt;
   &lt;/tr&gt;
 &lt;/tbody&gt;
&lt;/table&gt;
</pre>
          </div>

        </section>

      </section><!-- /DataPresentation -->

      <section id="Dialogs">
        <h1 class="line">Dialogs</h1>
        <p>CUI provides various dialogs.</p>

        <section id="Modal">
          <h2 class="line">Modal</h2>
          <p>Modals pop over the whole page and prevent interaction underneath them.</p>
          <p>Modals will progressively enhance existing markup or render their own template if no markup is present. See <a href="jsdoc/index.html">the documentation</a> for more examples.<p>
            
          <h3>Variations</h3>
          <p>Modals can be styled to display alert messages by adding one of the following classes to the modal element or by setting the <code>type</code> option.</p>
          <ul>
            <li><code class="atv">default</code> Grey heading, no icon
            <li><code class="atv">error</code> Red heading, exclamation point icon
            <li><code class="atv">notice</code> Yellow heading, exclamation point icon
            <li><code class="atv">success</code> Green heading, checkmark icon
            <li><code class="atv">help</code> Blue heading, question mark icon
            <li><code class="atv">info</code> Blue heading, info icon
          </ul>

          <div class="componentSample">
            <div class="example">

              <a href="#modal" class="button primary" data-toggle="modal" data-heading="Default Modal" data-type="default">Default</a>
              <a href="#modal" class="button" data-toggle="modal" data-heading="Error" data-type="error">Error</a>
              <a href="#modal" class="button" data-toggle="modal" data-heading="Notice" data-type="notice">Notice</a>
              <a href="#modal" class="button" data-toggle="modal" data-heading="Success" data-type="success">Success</a>
              <a href="#modal" class="button" data-toggle="modal" data-heading="Help" data-type="help">Help</a>
              <a href="#modal" class="button" data-toggle="modal" data-heading="Info" data-type="info">Info</a>

              <div id="modal" class="modal">
                <div class="modal-header">
                  <h2>Modal from Markup</h2>
                  <button type="button" class="close" data-dismiss="modal">&times;</button>
                </div>
                <div class="modal-body">
                  <p>This modal was created from markup. Modals can also be created with JavaScript.</p>
                  <p>See <a href="jsdoc/index.html">the documentation</a> for more examples.</p>
                </div>
                <div class="modal-footer">
                  <button data-dismiss="modal">Close</button><button class="primary" data-dismiss="modal">Save</button>
                </div>
              </div>

            </div>
            <pre class="prettyprint linenums">
&lt;a href=&quot;#modal&quot; class=&quot;button&quot; data-toggle=&quot;modal&quot;&gt;Show Modal&lt;/a&gt;

&lt;div id=&quot;modal&quot; class=&quot;modal&quot;&gt;
  &lt;div class=&quot;modal-header&quot;&gt;
    &lt;h2&gt;Modal from Markup&lt;/h2&gt;
    &lt;button type=&quot;button&quot; class=&quot;close&quot; data-dismiss=&quot;modal&quot;&gt;&amp;times;&lt;/button&gt;
  &lt;/div&gt;
  &lt;div class=&quot;modal-body&quot;&gt;
    &lt;p&gt;This modal was created from markup.&lt;/p&gt;
  &lt;/div&gt;
  &lt;div class=&quot;modal-footer&quot;&gt;
    &lt;button data-dismiss=&quot;modal&quot;&gt;Close&lt;/button&gt;
    &lt;button class=&quot;primary&quot; data-dismiss=&quot;modal&quot;&gt;Save&lt;/button&gt;
  &lt;/div&gt;
&lt;/div&gt;
</pre>
          </div>
        </section>

        <section class="hidden" id="Popover">
          <h2 class="line">Popover</h2>
          <p>Popovers.</p>

          <div class="componentSample">
            <div class="example">
            </div>
            <pre class="prettyprint linenums"></pre>
          </div>
        </section>

      </section><!-- /Dialogs -->

      <section id="StatusIndicators">
        <h1 class="line">Status Indicators</h1>
        <p>Status indicators provide a way of conveying the progress of an ongoing process or the result of a process that has finished.</p>

        <section id="Alert">
          <h2 class="line">Alert</h2>
          <p>Alerts indicate to the result of an operation or that a new information is present.</p>
          
          <h3>Variations</h3>
          <p>There are 5 different styles of alerts:</p>
          <ul>
            <li><code class="atv">error</code> Indicate that an operation has failed or that a critical problem is present
            <li><code class="atv">notice</code> Indicate that an operation completed with warnings, or that a potential problem is present
            <li><code class="atv">success</code> Indicate that an operation completed without errors or warnings
            <li><code class="atv">info</code> Provide information to the user, such as indicating that new reports are available
            <li><code class="atv">help</code> Provide guidance to the user, such as links to help documentation
          </ul>
          
          <h3>Sizing</h3>
          <p>Alerts usually contain concise messages, but can accommodate larger messages when the <code class="atv">large</code> CSS class is added.</p>
          
          <p>The <code class="prettyprint">&lt;button class="close"&gt;</code> tag can be omitted if an alert should not be dismissible.</p>

          <div class="componentSample">
            <div class="example clearfix">

              <div class="left column">
                <div class="alert error">
                  <button class="close" data-dismiss="alert">&times;</button>
                  <strong>ERROR</strong><div>Uh oh, something went wrong with the whozit!</div>
                </div>

                <div class="alert notice">
                  <button class="close" data-dismiss="alert">&times;</button>
                  <strong>NOTICE</strong><div>Something is about to go wrong with the whozit!</div>
                </div>

                <div class="alert success">
                  <button class="close" data-dismiss="alert">&times;</button>
                  <strong>Success</strong><div>Everything went better than expected with the whozit.</div>
                </div>

                <div class="alert help">
                  <button class="close" data-dismiss="alert">&times;</button>
                  <strong>HELP</strong><div>If you are struggling with the whozit, read <a href="#">the manual</a>.</div>
                </div>

                <div class="alert info">
                  <button class="close" data-dismiss="alert">&times;</button>
                  <strong>INFO</strong><div>For great success, configure the whozit correctly.</div>
                </div>

              </div>

              <div class="left column">

                <div class="alert error large">
                  <button class="close" data-dismiss="alert">&times;</button>
                  <strong>You have missed the deadline</strong><div>In order to prevent taking responsibility, please reset your device using a hammer. The story is, your kid got a hold of it and you need until next week.</div>
                </div>

                <div class="alert notice large">
                  <button class="close" data-dismiss="alert">&times;</button>
                  <strong>Water detected in hard drive bay</strong><div>It seems a flood may be in progress. Please evacuate the building immediately if you're not already doing so. Have a nice day!</div>
                </div>

                <div class="alert success large">
                  <button class="close" data-dismiss="alert">&times;</button>
                  <strong>Everything went better than expected</strong><div>It looks like you pulled through, despite your inability to read the manual. Please attribute your success to this system's intuitive design.</div>
                </div>

                <div class="alert help large">
                  <button class="close" data-dismiss="alert">&times;</button>
                  <strong>It looks like you need help</strong><div>Being of a sound and stable mind state is crucial to performing in the workplace. We suggest you see a psychologist immediately.</div>
                </div>

                <div class="alert info large">
                  <button class="close" data-dismiss="alert">&times;</button>
                  <strong>New feature: Mind reading module</strong><div>By popular demand of our enterprise customers, we have implemented the new Microsloth mind reading module. Think and it shall be!</div>
                </div>

              </div>

            </div>
            <pre class="prettyprint linenums">
&lt;div class=&quot;alert error&quot;&gt;
  &lt;button class=&quot;close&quot; data-dismiss=&quot;alert&quot;&gt;&amp;times;&lt;/button&gt;
  &lt;strong&gt;HEADING&lt;/strong&gt;&lt;div&gt;Content.&lt;/div&gt;
&lt;/div&gt;
</pre>
          </div>
        </section>

        <section id="Tooltip">
          <h2 class="line">Tooltip</h2>
          <p>Tooltips give the user small pieces of information in context by pointing at objects on the page. Tooltips are often used to draw the user's attention to problems in form fields or suggested actions.</p>
          
          <h3>Variations</h3>
          <p>Tooltips are blue by default to indicate they contain helpful information. When tooltips contain other information, such as errors or alerts, the following CSS classes can be applied:</p>
          <ul>
            <li><code class="atv">error</code> Draw attention to critical problems
            <li><code class="atv">notice</code> Draw attention to potential problems
            <li><code class="atv">success</code> Draw attention to a success state
          </ul>
          
          <h3>Arrow Direction</h3>
          <p>Tooltips can point different directions by applying the following CSS classes:</p>
          <ul>
            <li><code class="atv">arrow-top</code> Point upward
            <li><code class="atv">arrow-bottom</code> Point downward
            <li><code class="atv">arrow-left</code> Point left
            <li><code class="atv">arrow-right</code> Point right
          </ul>
          
          <div class="componentSample">
            <div class="example clearfix">

              <div class="left">

                <div class="tooltip error arrow-top">Lorem ipsum.</div>

                <div class="tooltip error arrow-bottom">Lorem ipsum.</div>

                <div class="tooltip error arrow-right">Lorem ipsum.</div>

                <div class="tooltip error arrow-left">Lorem ipsum.</div><br>

                <div class="tooltip notice arrow-top">Lorem ipsum.</div>

                <div class="tooltip notice arrow-bottom">Lorem ipsum.</div>

                <div class="tooltip notice arrow-right">Lorem ipsum.</div>

                <div class="tooltip notice arrow-left">Lorem ipsum.</div>

              </div>

              <div class="left">

                <div class="tooltip success arrow-top">Lorem ipsum.</div>

                <div class="tooltip success arrow-bottom">Lorem ipsum.</div>

                <div class="tooltip success arrow-right">Lorem ipsum.</div>

                <div class="tooltip success arrow-left">Lorem ipsum.</div><br>

                <div class="tooltip info arrow-top">Lorem ipsum.</div>

                <div class="tooltip info arrow-bottom">Lorem ipsum.</div>

                <div class="tooltip info arrow-right">Lorem ipsum.</div>

                <div class="tooltip info arrow-left">Lorem ipsum.</div>
                
              </div>
              
              <div class="clear largeToolTipSample">
                <input type="text" class="error" value="Some invalid input">
                <div class="tooltip error arrow-left">
                  When tooltips contain a large amount of text, they will wrap automatically.
                </div>
              </div>

            </div>
            <pre class="prettyprint linenums">
&lt;div class=&quot;tooltip error arrow-bottom&quot;&gt;Content&lt;/div&gt;
</pre>
          </div>
        </section>

        <section id="Badge">
          <h2 class="line">Badge</h2>
          <p>Badges can be used to indicate a number of items that require attention.</p>

          <h3>Variations</h3>
          <p>When a badge is showing 0 items, the <code class="atv">empty</code> CSS class should be added.</p>

          <div class="componentSample">
            <div class="example">
              <div class="badge">8</div>
              <div class="badge empty">0</div>
            </div>
            <pre class="prettyprint linenums">
&lt;div class=&quot;badge&quot;&gt;8&lt;/div&gt;
&lt;div class=&quot;badge empty&quot;&gt;0&lt;/div&gt;
</pre>
          </div>
        </section>

        <section id="Spinner">
          <h2 class="line">Spinner</h2>
          <p>Use a spinner to indicate a process is in progress that will occur for an indefinite amount of time by applying the CSS class <code class="atv">spinner</code> to an element.</p>

          <h3>Sizing</h3>
          <p>Adding the <code class="atv">large</code> CSS class will result in a larger spinner.</p>
          
          <div class="componentSample spinnerSample">
            <div class="example">
              <div class="spinner"></div>
              <div class="spinner large"></div>
            </div>
            <pre class="prettyprint linenums">
&lt;div class=&quot;spinner&quot;&gt;&lt;/div&gt;
&lt;div class=&quot;spinner large&quot;&gt;&lt;/div&gt;
</pre>
          </div>
        </section>

        <section id="ProgressBar">
          <h2 class="line">Progress Bar</h2>
          <p>Use a progress bar to indicate the progress of a process.</p>
          <p>A <code class="prettyprint">&lt;label&gt;</code> tag included immediately after the progress bar can be used to display the numeric value.</p>

          <div class="componentSample spinnerSample">
            <div class="example">
              <div class="progress">
                <div class="bar" style="width: 40%;"></div>
              </div>
              <label>40%</label>
            </div>
            <pre class="prettyprint linenums">
&lt;div class=&quot;progress&quot;&gt;
  &lt;div class=&quot;bar&quot; style=&quot;width: 40%;&quot;&gt;&lt;/div&gt;
&lt;/div&gt;
&lt;label&gt;40%&lt;/label&gt;
</pre>
          </div>
        </section>

      </section><!-- /StatusIndicators -->

    </div><!-- /content -->
  </div><!-- /page -->

  <a id="SectionAnchor" style="display: none;" title="Right click to copy section URL">&para;</a>

</body>
</html><|MERGE_RESOLUTION|>--- conflicted
+++ resolved
@@ -570,9 +570,6 @@
             <pre class="prettyprint linenums"></pre>
           </div>
         </section>
-<<<<<<< HEAD
-
-=======
         
         <section id="Filters">
               <h2 class="line">Filters</h2>
@@ -694,9 +691,7 @@
                   
               </div>
           </section>
-        
-        
->>>>>>> 693d7e4d
+
         <section id="Checkbox">
           <h2 class="line">Checkbox</h2>
           <p>Checkboxes are styling using pure CSS, and a <code class="atv">partial</code> class is provided to indicate a "half-checked" state.</p>
