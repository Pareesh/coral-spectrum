<!DOCTYPE html>
<html>
<head>
  <title>CoralUI Style Guide</title>

  <link rel="stylesheet" href="css/cui.css">
  <link rel="stylesheet" href="examples/assets/google-code-prettify/prettify.css">
  <link rel="stylesheet" href="examples/assets/guide.css">

  <!-- Dependencies -->
  <script src="js/libs/handlebars.js"></script>
  <script src="js/libs/jquery.js"></script>

  <!-- CoralUI -->
  <script src="js/CUI.js"></script>

  <!-- Guide JS -->
  <script src="examples/assets/guide.js"></script>
  <script src="examples/assets/google-code-prettify/prettify.js"></script>

</head>
<body>

  <header class="top">

    <div class="logo"><img src="images/theme/cloudui.png" alt="CoralUI logo"></div>

    <nav>
      <a href="#" class="selected">Guide</a>
      <a href="jsdoc/index.html">Docs</a>
      <a href="https://git.corp.adobe.com/Reef/CoralUI/">Github</a>
      <a href="releases/cui-latest-full.zip">Download</a>
    </nav>

    <div class="drawer">
      <div class="badge">v0.3.0-SNAPSHOT</div>
    </div>

  </header>

  <div class="page" role="main">

    <div id="main-rail" class="rail left">
      <div class="pull-to-refresh">
        <div class="message">
          <i class="arrow"></i>
          <i class="spinner large"></i>
          <span class="pull">Pull to refresh</span>
          <span class="release">Release to refresh</span>
          <span class="loading">Loading</span>
        </div>
      </div>
      <div class="wrap">
        <section class="links">
            <a class="heading" href="#General">General</a>

            <nav>
              <a href="#WhatIsCUI">What is CoralUI?</a>
              <a href="#ResolutionIndependence">Resolution Independence</a>
              <a href="#BrowserSupport">Browser Support</a>
              <a href="#WidgetPhilosophy">Widget Philosophy</a>
            </nav>
        </section>

        <section class="links foldable open">
            <a class="heading" href="#TextStyles">Text Styles</a>

            <nav class="fold">
              <a href="#Headings">Headings</a>
              <a href="#Link">Link</a>
              <a href="#Fonts">Fonts</a>
            </nav>
        </section>

        <section class="links foldable open">
            <a class="heading" href="#PageComponents">Page&nbsp;Components</a>

            <nav class="fold">
              <a href="#Header">Header</a>
              <a href="#Rail">Rail</a>
              <a href="#Well">Well</a>
            </nav>
        </section>

        <section class="links foldable open">
            <a class="heading" href="#Navigation">Navigation</a>

            <nav class="fold">
              <a href="#Toolbar">Toolbar</a>
              <a href="#Breadcrumbs">Breadcrumbs</a>
              <a href="#Tabs">Tabs</a>
              <a href="#Wizard">Wizard</a>
           </nav>
        </section>

<<<<<<< HEAD
      <section class="links">
          <a class="heading" href="#ButtonsAndControls">Buttons &amp; Controls</a>

          <nav>
            <a href="#Buttons">Buttons</a>
            <a href="#TextField">Text field</a>
            <a href="#SearchField">Search field</a>
            <a href="#Filters">Filters</a>
            <a href="#Dropdown">Dropdowns</a>
            <a href="#Slider">Slider</a>
            <a href="#Checkbox">Checkbox</a>
            <a href="#RadioButtons">Radio buttons</a>
            <a href="#Toggle">Toggle</a>
            <a href="#Selector">Selector</a>
            <a href="#Dropdown">Dropdown</a>
            <a href="#Draggable">Draggable</a>
          </nav>
      </section>
=======
        <section class="links foldable">
            <a class="heading" href="#ButtonsAndControls">Buttons &amp; Controls</a>

            <nav class="fold">
              <a href="#Buttons">Buttons</a>
              <a href="#TextField">Text field</a>
              <a href="#SearchField">Search field</a>
              <a href="#Filters">Filters</a>
              <a href="#Checkbox">Checkbox</a>
              <a href="#RadioButtons">Radio buttons</a>
              <a href="#Toggle">Toggle</a>
              <a href="#Selector">Selector</a>
              <a href="#Slider">Slider</a>
              <a href="#Dropdown">Dropdown</a>
              <a href="#Draggable">Draggable</a>
            </nav>
        </section>
>>>>>>> d44c3dbe

        <section class="links foldable">
            <a class="heading" href="#DataPresentation">Data&nbsp;Presentation</a>

            <nav class="fold">
              <a href="#List">List</a>
              <a href="#Table">Table</a>
              <a href="#Grid">Grid</a>
            </nav>
        </section>

        <section class="links foldable">
            <a class="heading" href="#Dialogs">Dialogs</a>

            <nav class="fold">
              <a href="#Modal">Modal</a>
              <a href="#Popover">Popover</a>
           </nav>
        </section>

        <section class="links foldable">
            <a class="heading" href="#StatusIndicators">Status Indicators</a>

            <nav class="fold">
              <a href="#Alert">Alert</a>
              <a href="#Tooltip">Tooltip</a>
              <a href="#Badge">Badge</a>
              <a href="#Spinner">Spinner</a>
              <a href="#ProgressBar">Progress Bar</a>
           </nav>
        </section>

        <section class="links foldable">
            Foo
        </section>

        <section class="links hidden">
            <a class="heading" href="#Miscellaneous">Miscellaneous</a>

            <nav>
           </nav>
        </section>
      </div>
    </div>

    <div class="content">

      <section id="General">
        <h2 class="line" id="WhatIsCUI">What is CoralUI?</h2>
        <p>CoralUI or CUI (pronounced "cooey") is an implementation of the CloudUI visual style from Adobe XD.</p>

        <p>CoralUI's aim is to provide everything your product needs to adopt the CloudUI visual style.</p>

        <h2 class="line" id="ResolutionIndependence">Resolution Independence</h2>
        <p>CoralUI is resolution independent. By using elastic measurement units to define sizes (em and rem), CoralUI can be scaled to the perfect size for any display, regardless of size or pixel density.</p>

        <div class="res-buttons"><label>Try it:</label>
          <button id="res-minus" class="warning">-</button><button id="res-reset">=</button><button id="res-plus" class="primary">+</button>
        </div>

        <h2 class="line" id="BrowserSupport">Browser Support</h2>
        <p>CoralUI supports all modern browsers, including IE 9+, Firefox (latest), Chrome (latest), Safari (latest).</p>
        <p>Prevalent mobile devices are also be supported, including Android 3+ and iOS 5+.</p>

        <h2 class="line" id="WidgetPhilosophy">Widget Philosophy</h2>
        <p>All CoralUI widgets are guaranteed to fulfill 8 promises:</p>

        <ol>
          <li>Widgets will be available as a jQuery plugin: <code class="prettyprint">$('#myModal').modal()</code></li>
          <li>Widgets will be available as a class: <code class="prettyprint">myModal = new CUI.Modal({ element: '#myModal' })</code>.</li>
          <li>Widget APIs will always be fully documented <a href="jsdoc/index.html">here</a>.</li>
          <li>Widgets will always be easily extendable with <code class="prettyprint">CUI.Modal.extend()</code>.</li>
          <li>Widgets will progressively enhance existing markup, or render a template using passed options if no markup is present.</li>
          <li>Widgets will take advantage of declarative markup using <code>data-*</code> attributes.</li>
          <li>Widgets will work on both desktop and mobile.</li>
          <li>Widgets will be <a href="test/coverage.html">fully tested</a> with <a href="test/index.html">automated unit tests</a>.</li>
        </ol>

      </section>

      <section id="TextStyles">
        <h1 class="line">Text Styles</h1>
        <p>CUI provides basic text styles suitable for paragraph. When laying out your page, you might need to override the margins on the heading elements.</p>

        <section id="Headings">
          <h2 class="line">Headings</h2>
          <p>Use the <code class="prettyprint">&lt;h1&gt;</code> through <code class="prettyprint">&lt;h6&gt;</code> tags to add headings to sections on your page.</p>

          <div class="componentSample noCode headingSample">
            <h1>Heading 1 (Page title)</h1>
            <h2>Heading 2 (Section title)</h2>
            <h3>Heading 3 (Sub-section title)</h3>
            <h4>Heading 4 (List title)</h4>
            <h5>Heading 5 (Sub-list title)</h5>
            <h6>Heading 6 (Captions, help text)</h6>
          </div>

        </section>

        <section id="Links">
          <h2 class="line">Link</h2>
          <p>The <code class="prettyprint">&lt;a&gt;</code> tag comes with a default color and behavior. Links remain the same color after they are visited.</p>

          <div class="componentSample noCode">
            Lorem ipsum dolor sit amet consectetur <a href="#Links">inline link</a> adipisicing do tempor incididunt ut labore.
          </div>
        </section>

        <section id="Fonts">
          <h2 class="line">Fonts</h2>
          <p>Three variations of the Adobe Clean font are provided. Reference the table below to determine the CSS properties to apply for each font style.</p>

          <table class="data">
            <thead>
              <tr>
                <th>font-family</th>
                <th>font-weight</th>
                <th>font-style</th>
                <th>Sample</th>
              </tr>
            </thead>
            <tbody>
              <tr>
                <td>AdobeClean</td>
                <td>normal</td>
                <td>normal</td>
                <td class="AdobeClean">The quick brown fox jumped over the lazy dog.</td>
              </tr>
              <tr>
                <td>AdobeClean</td>
                <td>bold</td>
                <td>normal</td>
                <td class="AdobeClean_Bold">The quick brown fox jumped over the lazy dog.</td>
              </tr>
              <tr>
                <td>AdobeClean</td>
                <td>normal</td>
                <td>italic</td>
                <td class="AdobeClean_Italic">The quick brown fox jumped over the lazy dog.</td>
              </tr>
              <tr>
                <td>AdobeClean</td>
                <td>bold</td>
                <td>italic</td>
                <td class="AdobeClean_BoldItalic">The quick brown fox jumped over the lazy dog.</td>
              </tr>
              <tr>
                <td>AdobeCleanLight</td>
                <td>normal</td>
                <td>normal</td>
                <td class="AdobeClean_Light">The quick brown fox jumped over the lazy dog.</td>
              </tr>
              <tr>
                <td>AdobeCleanLight</td>
                <td>normal</td>
                <td>italic</td>
                <td class="AdobeClean_LightItalic">The quick brown fox jumped over the lazy dog.</td>
              </tr>
              <tr>
                <td>AdobeCleanCondensed</td>
                <td>normal</td>
                <td>normal</td>
                <td class="AdobeClean_Condensed">The quick brown fox jumped over the lazy dog.</td>
              </tr>
              <tr>
                <td>AdobeCleanCondensed</td>
                <td>normal</td>
                <td>italic</td>
                <td class="AdobeClean_CondensedItalic">The quick brown fox jumped over the lazy dog.</td>
              </tr>
            </tbody>
          </table>
        </section>  

      </section><!-- /Text Styles -->

      <section id="PageComponents">
        <h1 class="line">Page Components</h1>
        <p>Page components are top level pieces that appear on nearly every page.</p>

        <section id="Header">
          <h2 class="line">Header</h2>
          <p>The top navigation header that appears on every page. It supports a logo, navigation, and drawer (which can contain a badge or other information).</p>

          <div class="componentSample headerSample">
            <div class="example">

              <header class="top">
                <div class="logo"><img src="images/theme/dms.png" alt="DMS logo"></div>
                <nav>
                  <a href="#" class="selected">Home</a>
                  <a href="#">Activities</a>
                  <a href="#">Admin</a>
                </nav>
                <div class="drawer">
                  <div class="badge">5</div>
                </div>
              </header>

            </div>
            <pre class="prettyprint linenums">
&lt;header class="top"&gt;
  &lt;div class=&quot;logo&quot;&gt;&lt;img src=&quot;images/theme/dms.png&quot; alt="DMS logo"&gt;&lt;/div&gt;
  &lt;nav&gt;
    &lt;a href=&quot;#&quot; class=&quot;selected&quot;&gt;Home&lt;/a&gt;
    &lt;a href=&quot;#&quot;&gt;Activities&lt;/a&gt;
    &lt;a href=&quot;#&quot;&gt;Admin&lt;/a&gt;
  &lt;/nav&gt;
  &lt;div class=&quot;drawer&quot;&gt;
    &lt;div class=&quot;badge&quot;&gt;5&lt;/div&gt;
  &lt;/div&gt;
&lt;/header&gt;
</pre>
          </div>
        </section>

        <section id="Rail">
          <h2 class="line">Rail</h2>
          <p>The side panel used for metadata and feeds.</p>
          
          <h3>Positioning</h3>
          <p>The rail can be placed on the left or the right by applying the <code class="atv">left</code> or <code class="atv">right</code> class.</p>
          
          <h3>Sections</h3>
          <p>By using the <code class="prettyprint">&lt;section&gt;</code> tag, the rail can contain multiple sections separated by a border.</p>
          <p>The <code class="atv">bare</code> and <code class="atv">thin</code> CSS classes can be added to remove the border or padding on each section respectively.</p>
          <p>Section headings should be contained within the <code class="prettyprint">&lt;h4&gt;</code> tag.</p>

          <div class="componentSample railSample">
            <div class="example">

              <div class="page shadowBox" role="main">
                <div class="rail right" role="complementary">
                  <div class="wrap">
                    <section>
                        <h4>News Feed</h4>
                    </section>
                    <section>
                        <h4>Revised asset ready for review</h4>
                        <div class="small grey light">Modified yesterday by Rob Cobourn</div>
                        <p class="small">I created a new segment thing for the Chance campaign because we left out the Foursquare that will be checking in at Olympic events.</p>
                    </section>
                  </div>
                </div>
                <div class="content">
                  
                </div>
              </div>

            </div>
            <pre class="prettyprint linenums">
&lt;div class=&quot;page&quot; role=&quot;main&quot;&gt;
  &lt;div class=&quot;rail right&quot; role=&quot;complementary&quot;&gt;
    &lt;div class=&quot;pull-to-refresh&quot;&gt;
      &lt;div class=&quot;message&quot;;&gt;
        &lt;i class=&quot;arrow&quot;;&gt;&lt;/i;&gt;
        &lt;i class=&quot;spinner large&quot;;&gt;&lt;/i;&gt;
        &lt;span class=&quot;pull&quot;;&gt;Pull to refresh&lt;/span;&gt;
        &lt;span class=&quot;release&quot;;&gt;Release to refresh&lt;/span;&gt;
        &lt;span class=&quot;loading&quot;;&gt;Loading&lt;/span;&gt;
      &lt;/div;&gt;
    &lt;/div&gt;
    &lt;div class=&quot;wrap&quot;&gt;
      &lt;section&gt;
          &lt;h4&gt;Update Feed&lt;/h4&gt;
      &lt;/section&gt;
      &lt;section&gt;
          &lt;h4&gt;Revised asset ready for review&lt;/h4&gt;
          &lt;div class=&quot;small grey light&quot;&gt;Modified yesterday by Rob Cobourn&lt;/div&gt;
          &lt;p class=&quot;small&quot;&gt;I created a new segment thing for the...&lt;/p&gt;
      &lt;/section&gt;
    &lt;/div&gt;
  &lt;/div&gt;
  &lt;div class=&quot;content&quot;&gt;
    &lt;p&gt;Content.&lt;/p&gt;
  &lt;/div&gt;
&lt;/div&gt;
</pre>
          </div>
        </section>

        <section id="Well">
          <h2 class="line">Well</h2>
          <p>Wells are used to separate field groups or large blocks of text.</p>

          <div class="componentSample">
            <div class="example">

              <strong>Section 1</strong>
              <section class="well">
                Content goes here.
              </section>

              <strong>Section 2</strong>
              <section class="well">
                More content goes here.
              </section>

            </div>
            <pre class="prettyprint linenums">
&lt;strong&gt;Label&lt;/strong&gt;
&lt;section class=&quot;well&quot;&gt;
  Content goes here.
&lt;/section&gt;
</pre>
          </div>
        </section>

      </section><!-- /Page Components -->

      <section id="Navigation">
        <h1 class="line">Navigation</h1>
        <p>CUI provides various controls that enable navigation.</p>

        <section class="hidden" id="Toolbar">
          <h2 class="line">Toolbar</h2>
          <p>The toolbar contains action buttons.</p>

          <div class="componentSample">
            <div class="example">

              <nav class="toolbar">
                <a href="#"><!-- text or image --></a>
              </nav>

            </div>
            <pre class="prettyprint linenums"></pre>
          </div>
        </section>

        <section id="Breadcrumbs">
          <h2 class="line">Breadcrumbs</h2>
          <p>Breadcrumbs provide an actionable indication of a user's current location within an application.</p>

          <div class="componentSample">
            <div class="example">

              <nav class="crumbs">
                <a href="#"><img src="images/theme/cloudui.png"></a>
                <a href="#">Admin</a>
                <a href="#">Settings</a>
                <a href="#">Current Page Title</a>
              </nav>
            </div>
            <pre class="prettyprint linenums">
&lt;nav class=&quot;crumbs&quot;&gt;
  &lt;a href=&quot;#&quot;&gt;&lt;img src=&quot;images/theme/cloudui.png&quot;&gt;&lt;/a&gt;
  &lt;a href=&quot;#&quot;&gt;Admin&lt;/a&gt;
  &lt;a href=&quot;#&quot;&gt;Settings&lt;/a&gt;
  &lt;a href=&quot;#&quot;&gt;Current Page Title&lt;/a&gt;
&lt;/nav&gt;
</pre>
          </div>
        </section>

        <section id="Tabs">
          <h2 class="line">Tabs</h2>
          <p>A simple markup-driven tab bar used to separate sections of content.</p>
          
          <h3>Variations</h3>
          <p>In addition to the default style, there are 3 variations that can be applied using the following CSS classes:</p>
          <ul>
            <li><a href="#" class="tab-variant" data-variant="tabs"> Default tabs</a>: Used in a modal dialog or as sub-tabs</li>
            <li><code class="atv">nav</code> <a href="#" class="tab-variant" data-variant="tabs nav">Page tabs</a>: For when tabs are used to divide content on a page level</li>
            <li><code class="atv">white</code> <a href="#" class="tab-variant" data-variant="tabs white"> White tabs</a>: Used in a modal dialog or as sub-tabs</li>
            <li><code class="atv">finger</code> <a href="#" class="tab-variant" data-variant="tabs stacked">Finger tabs</a>: Useful for tabs that have long titles</li>
          </ul>

          <div class="componentSample">
            <div class="example">
              <div id="tabsExample" class="tabs">
                <nav>
                  <a href="#" data-toggle="tab" class="active">Tab 1</a>
                  <a href="#" data-toggle="tab">Tab 2</a>
                  <a href="examples/remote.html" data-target="#" data-toggle="tab">Tab 3</a>
                  <a href="#" data-toggle="tab" class="disabled">Disabled Tab</a>
                </nav>
                <section class="active">Lorem ipsum dolor sit amet, consectetur adipiscing elit. Vivamus imperdiet interdum convallis. Vestibulum convallis lectus ut nulla commodo gravida. Suspendisse porta arcu sit amet purus sollicitudin id gravida mi gravida. Pellentesque congue diam ac nisl vehicula ornare. Cras eu consectetur enim. Aliquam orci augue, sollicitudin nec aliquam sit amet, imperdiet ac leo. Donec aliquam tellus nec ipsum porttitor ut viverra odio luctus. Curabitur in turpis sed nunc consequat ornare eget in nulla. Nam dignissim lectus sed velit sagittis vehicula. Maecenas interdum, quam vel luctus sagittis, mi nisl commodo sapien, eget accumsan nunc metus ac ipsum. Mauris rutrum lectus turpis. Nullam at neque non quam tincidunt fringilla. Nunc egestas mollis nulla tempor fringilla. Etiam dapibus arcu nec risus tempus dapibus.</section>
                <section>Aenean faucibus ornare laoreet. Cras luctus purus at ipsum rhoncus et gravida diam malesuada. In ut ante sapien. Nulla fringilla hendrerit laoreet. Proin dolor dolor, suscipit vitae ultrices in, dapibus eget nulla. Aenean varius, sapien id mollis pretium, orci erat ornare tortor, vel molestie diam velit in dolor. Sed sit amet pellentesque justo. Pellentesque tristique felis id arcu malesuada posuere pellentesque lacus varius. Nunc egestas lacinia est, non eleifend lectus varius in. In hac habitasse platea dictumst. Quisque ac ipsum enim. Morbi ut est at mi mattis tincidunt. Praesent nec magna eu augue scelerisque posuere. In erat sapien, tristique ac semper elementum, lacinia non quam.</section>
                <section>This will be replaced by content from examples/remote.html.</section>
                <section>This will not be shown as the corresponding tab is disabled.</section>
              </div>
            </div>

            <pre class="prettyprint linenums">
&lt;div class=&quot;tabs&quot;&gt;
  &lt;nav&gt;
    &lt;a href=&quot;#&quot; data-toggle=&quot;tab&quot; class=&quot;active&quot; &gt;Tab 1&lt;/a&gt;
    &lt;a href=&quot;#&quot; data-toggle=&quot;tab&quot;&gt;Tab 2&lt;/a&gt;
    &lt;a href=&quot;/remote.html&quot; data-target=&quot;#&quot; data-toggle=&quot;tab&quot;&gt;Tab 3&lt;/a&gt;
    &lt;a href=&quot;#&quot; data-toggle=&quot;tab&quot; class=&quot;disabled&quot;&gt;Disabled Tab&lt;/a&gt;
  &lt;/nav&gt;
  &lt;section class=&quot;active&quot;&gt;Lorem ipsum dolor sit amet.&lt;/section&gt;
  &lt;section&gt;Aenean faucibus ornare laoreet. Cras luctus purus.&lt;/section&gt;
  &lt;section&gt;This will be replaced by content from /remote.html.&lt;/section&gt;
  &lt;section&gt;This will not be shown as the corresponding tab is disabled.&lt;/section&gt;
&lt;/div&gt;
</pre>
          </div>
        </section>

      </section><!-- /Navigation -->

      <section id="ButtonsAndControls">
        <h1 class="line">Buttons &amp; Controls</h1>
        <p>CUI provides many useful styles and widgets for buttons &amp; controls.</p>

        <section id="Buttons">
          <h2 class="line">Buttons</h2>
          <p>The <code class="prettyprint">&lt;button&gt;</code> tag is styled automatically. You can apply the <code class="atv">button</code> CSS class to any element to style it as a button, but be sure to add <code><span class="atn">role</span><span class="pun">=</span><span class="atv">"button"</span></code> for accessibility.</p>
          
          <h3>Variations</h3>
          <p>By default, buttons are gray. There are two CSS classes that can be added to change the look of the button:</p>
          <ul>
            <li><code class="atv">primary</code> A blue button, used to indicate primary actions such as OK or save</li>
            <li><code class="atv">warning</code> A red button, used to indicate actions that are potentially destructive, such as delete</li>
          </ul>

          <div class="componentSample buttonSample">
            <div class="example">

              <a class="button" role="button" href="#Buttons">Action</a>
              <button class="primary">Primary Action</button>
              <button class="warning">Warning</button>
              <button disabled>Disabled</button>

            </div>
            <pre class="prettyprint linenums">
&lt;a class=&quot;button&quot;&gt;Action&lt;/a&gt; 
&lt;button class=&quot;primary&quot;&gt;Primary Action&lt;/button&gt; 
&lt;button class=&quot;warning&quot;&gt;Warning&lt;/button&gt;
&lt;button disabled&gt;Disabled&lt;/button&gt;
</pre>
          </div>
        </section>

        <section id="TextField">
          <h2 class="line">Text Field</h2>
          <p>Text input variants.</p>

          <div class="componentSample">
              <div class="example">
                  <div class="textfieldSample">
                      <div class="sampleTitle left">Standard</div>
                      <label>Text Field</label>
                      <input type="text">
                  </div>
                  <div class="textfieldSample">
                      <div class="sampleTitle left">Title-less</div>
                      <label>&nbsp;</label>
                      <input type="text" placeholder="Text Field">
                  </div>
                  <div class="textfieldSample">
                      <div class="sampleTitle left">Error</div>
                      <label>&nbsp;</label>
                      <input class="error" type="text">
                  </div>
                  <div class="textfieldSample">
                      <div class="sampleTitle left">Disabled</div>
                      <label>&nbsp;</label>
                      <input class="textfield" disabled type="text">
                  </div>
              </div>
              <pre class="prettyprint linenums">
&lt;input type=&quot;text&quot;&gt;
&lt;input type=&quot;text&quot; placeholder=&quot;Text Field&quot;&gt;
&lt;input type=&quot;text&quot; class=&quot;error&quot;&gt;
&lt;input type=&quot;text&quot; disabled&gt;</pre>
          </div>
        </section>

        <section class="hidden" id="SearchField">
          <h2 class="line">Search Field</h2>
          <p>Search.</p>

          <div class="componentSample">
            <div class="example">

              <div class="search">
              </div>

            </div>
            <pre class="prettyprint linenums"></pre>
          </div>
        </section>
        
        <section id="Filters">
              <h2 class="line">Filters</h2>
              <p>Filters &amp; Tags input variants. Filter input fields can be created by markup directly or by JavaScript, though
              the full funcationality can only be achieved by using the corresponding widget.</p>
              <p>You can use an input field or a select field as template for the widget.</p>

              <div class="componentSample">
                  <div class="example">
                      <div class="filterSample">
                          <div class="sampleTitle left">Single</div>
                          <input type="text" placeholder="Single Term Filter" id="filters-singleterm">
                      </div>
                      
                      <div class="filterSample">
                          <div class="sampleTitle extended left">Standard</div>
                          <select data-placeholder="Add Filter" multiple id="filters-standard">
                              <option>Apple</option>
                              <option>Pear</option>
                              <option>Banana</option>
                          </select>
                              
                      </div>
                      
                      <div class="filterSample">
                          <div class="sampleTitle extended left">Stacking</div>
                          <select data-placeholder="Add Filter" multiple data-stacking="true" id="filters-stacking">
                              <option>Apple</option>
                              <option>Pear</option>
                              <option>Banana</option>
                          </select> 
                      </div>
                      
                      <div class="filterSample">
                          <div class="sampleTitle left">Error</div>
                          <input class="filter error" type="text">
                      </div>
                      
                      <div class="filterSample">
                          <div class="sampleTitle left">Disabled</div>
                          <input class="filter" disabled type="text">
                      </div>
                  </div>
                  
                  
                <pre class="prettyprint linenums">
    &lt;!-- Single term filters with input field as template --&gt;
    &lt;input type="text" placeholder="Single Term Filter"&gt;

    &lt;!-- Standard filters with select as template --&gt;
    &lt;select data-placeholder="Add Filter" multiple&gt;
        &lt;option&gt;Apple&lt;/option&gt;
        &lt;option&gt;Pear&lt;/option&gt;
        &lt;option&gt;Banana&lt;/option&gt;
    &lt;/select&gt;

    &lt;!-- Stacking filters with select as template --&gt;
    &lt;select data-placeholder="Add Filter" multiple data-stacking="true"&gt;
        &lt;option&gt;Apple&lt;/option&gt;
        &lt;option&gt;Pear&lt;/option&gt;
        &lt;option&gt;Banana&lt;/option&gt;
    &lt;/select&gt;

    &lt;!-- &hellip; and don't forget to initialise your Widget! --&gt;
    &lt;script type="text/javascript"&gt;
        $(document).ready(function() {
            $("select").filters(); // Or a similar selector corresponding to your DOM
        })
    &lt;/script&gt;
                </pre>
                <script type="text/javascript">
                    $("#filters-singleterm,#filters-standard,#filters-stacking,.filter").filters();
                </script>
              </div>
          </section>
        
        
        <section id="Dropdown">
              <h2 class="line">Dropdowns (WIP)</h2>
              <p>Different types of dropdowns.</p>

              <div class="componentSample">
                  <div class="example">
                      <div class="filterSample">
                          <div class="sampleTitle left">Standard</div>
                          <div>
                              <select name="dropdown">
                                  <option>One</option>
                                  <option>Two</option>
                                  <option>Three</option>
                              </select>
                          </div>

                      </div>
                  </div>
                  
          </section>
        
        
        
        <section id="Slider">
              <h2 class="line">Slider (TBD)</h2>
              <p>Different types of sliders.</p>

              <div class="componentSample">
                  <div class="example">
                      <div class="filterSample">
                          <div class="sampleTitle left">Standard</div>
                          <div class="slider horizontal">
                              <div class="range" style="width: 20%"></div>
                              <span class="tick" style="left: 20%"></span>
                              <div class="handle" style="left: 45%"></div>
                              <div class="tooltip info arrow-left">
                                    <span>45%</span>	
                               </div>
                          </div>

                      </div>
                  </div>
                  
          </section>

        <section id="Checkbox">
          <h2 class="line">Checkbox</h2>
          <p>Checkboxes are styling using pure CSS, and a <code class="atv">partial</code> class is provided to indicate a "half-checked" state.</p>

          <div class="componentSample">
              <div class="example clearfix">
                <div class="left">
                  <label><input type="checkbox" name="c1" value="1" checked><span>Checked</span></label><br>
                  <label><input type="checkbox" name="c2" value="2"><span>Unchecked</span></label><br>
                  <label><input type="checkbox" name="c3" value="3" class="partial"><span>Partially checked</span></label>
                </div>
                <div class="left">
                  <label><input type="checkbox" name="c4" value="4" disabled checked><span>Disabled Checked</span></label><br>
                  <label><input type="checkbox" name="c5" value="5" disabled><span>Disabled Unchecked</span></label><br>
                  <label><input type="checkbox" name="c6" value="6" class="partial" disabled><span>Disabled Partially Checked</span></label>
                </div>
              </div>
              <pre class="prettyprint linenums">
&lt;label&gt;&lt;input type=&quot;checkbox&quot; name=&quot;c1&quot; checked&gt;&lt;span&gt;Checked&lt;/span&gt;&lt;/label&gt;
&lt;label&gt;&lt;input type=&quot;checkbox&quot; name=&quot;c2&quot;&gt;&lt;span&gt;Unchecked&lt;/span&gt;&lt;/label&gt;
&lt;label&gt;&lt;input type=&quot;checkbox&quot; name=&quot;c3&quot; class=&quot;partial&quot;&gt;&lt;span&gt;Partially checked&lt;/span&gt;&lt;/label&gt;
&lt;label&gt;&lt;input type=&quot;checkbox&quot; name=&quot;c4&quot; disabled checked&gt;&lt;span&gt;Disabled Checked&lt;/span&gt;&lt;/label&gt;
&lt;label&gt;&lt;input type=&quot;checkbox&quot; name=&quot;c5&quot; disabled&gt;&lt;span&gt;Disabled Unchecked&lt;/span&gt;&lt;/label&gt;
&lt;label&gt;&lt;input type=&quot;checkbox&quot; name=&quot;c6&quot; disabled&gt;&lt;span&gt;Disabled Partially Checked&lt;/span&gt;&lt;/label&gt;
</pre>
          </div>
        </section>

        <section id="RadioButtons">
          <h2 class="line">Radio buttons</h2>
          <p>Radio buttons are styling using pure CSS.</p>

          <div class="componentSample">
              <div class="example clearfix">
                <div class="left">
                  <label><input type="radio" name="r1" value="1" checked><span>Checked</span></label><br>
                  <label><input type="radio" name="r1" value="2"><span>Unchecked</span></label>
                </div>
                <div class="left">
                  <label><input type="radio" name="r2" value="1" disabled checked><span>Disabled Checked</span></label><br>
                  <label><input type="radio" name="r2" value="2" disabled><span>Disabled Unchecked</span></label>
                </div>
              </div>
              <pre class="prettyprint linenums">
&lt;label&gt;&lt;input type=&quot;radio&quot; name=&quot;r1&quot; value=&quot;1&quot; checked&gt;&lt;span&gt;&lt;/span&gt;Value 1&lt;/label&gt;
&lt;label&gt;&lt;input type=&quot;radio&quot; name=&quot;r1&quot; value=&quot;2&quot;&gt;&lt;span&gt;&lt;/span&gt;Value 2&lt;/label&gt;
&lt;label&gt;&lt;input type=&quot;radio&quot; name=&quot;r2&quot; value=&quot;1&quot; disabled checked&gt;&lt;span&gt;Disabled Checked&lt;/span&gt;&lt;/label&gt;
&lt;label&gt;&lt;input type=&quot;radio&quot; name=&quot;r2&quot; value=&quot;2&quot; disabled&gt;&lt;span&gt;Disabled Unchecked&lt;/span&gt;&lt;/label&gt;
</pre>
          </div>
        </section>

        <section id="Toggle">
            <h2 class="line">Toggles & Selectors</h2>
            <h3>Switch</h3>
            <p>Mutually exclusive, for use in tables.</p>

            <div class="componentSample">
                <div class="example clearfix">
                    <div class="switch">
                        <label><input type="checkbox" name="s1"><span>Off</span><span>On</span></label>
                    </div>
                    <div class="switch">
                        <label><input type="checkbox" name="s2" disabled><span>Off</span><span>On</span></label>
                    </div>
                </div>
               <pre class="prettyprint linenums">
&lt;div class=&quot;switch&quot;&gt;
  &lt;label&gt;&lt;input type=&quot;checkbox&quot; name=&quot;s1&quot;&gt;&lt;span&gt;Off&lt;/span&gt;&lt;span&gt;On&lt;/span&gt;&lt;/label&gt;
&lt;/div&gt;
&lt;div class=&quot;switch&quot;&gt;
  &lt;label&gt;&lt;input type=&quot;checkbox&quot; name=&quot;s2&quot; disabled&gt;&lt;span&gt;Off&lt;/span&gt;&lt;span&gt;On&lt;/span&gt;&lt;/label&gt;
&lt;/div&gt;
</pre>
            </div>

            <h3>Selector</h3>
            <p>Mutually exclusive.</p>

            <div class="componentSample">
                <div class="example clearfix">
                    <div class="left">
                        <div class="selector">
                            <label><input type="radio" name="s3"><span>Yes</span></label>
                            <label><input type="radio" name="s3"><span>No</span></label>
                        </div>
                        <div class="selector">
                            <label><input type="radio" name="s4" disabled><span>Yes</span></label>
                            <label><input type="radio" name="s4" disabled><span>No</span></label>
                        </div>
                    </div>
                </div>
               <pre class="prettyprint linenums">
&lt;div class=&quot;selector&quot;&gt;
  &lt;label&gt;&lt;input type=&quot;radio&quot; name=&quot;s3&quot;&gt;&lt;span&gt;Yes&lt;/span&gt;&lt;/label&gt;
  &lt;label&gt;&lt;input type=&quot;radio&quot; name=&quot;s3&quot;&gt;&lt;span&gt;No&lt;/span&gt;&lt;/label&gt;
&lt;/div&gt;
&lt;div class=&quot;selector&quot;&gt;
  &lt;label&gt;&lt;input type=&quot;radio&quot; name=&quot;s4&quot; disabled&gt;&lt;span&gt;Yes&lt;/span&gt;&lt;/label&gt;
  &lt;label&gt;&lt;input type=&quot;radio&quot; name=&quot;s4&quot; disabled&gt;&lt;span&gt;No&lt;/span&gt;&lt;/label&gt;
&lt;/div&gt;
</pre>
            </div>

            <h3>Multi-Selector</h3>
            <p>Not mutually exclusive.</p>

            <div class="componentSample">
                <div class="example clearfix">
                    <div class="left">
                        <div class="selector">
                            <label><input type="checkbox" name="s5"><span>Chicken</span></label>
                            <label><input type="checkbox" name="s5"><span>Steak</span></label>
                            <label><input type="checkbox" name="s5"><span>Pork</span></label>
                        </div>
                        <div class="selector">
                            <label><input type="checkbox" name="s6" disabled><span>Chicken</span></label>
                            <label><input type="checkbox" name="s6" disabled><span>Steak</span></label>
                            <label><input type="checkbox" name="s6" disabled><span>Pork</span></label>
                        </div>
                    </div>
                </div>
               <pre class="prettyprint linenums">
&lt;div class=&quot;selector&quot;&gt;
  &lt;label&gt;&lt;input type=&quot;checkbox&quot; name=&quot;s5&quot;&gt;&lt;span&gt;Chicken&lt;/span&gt;&lt;/label&gt;
  &lt;label&gt;&lt;input type=&quot;checkbox&quot; name=&quot;s5&quot;&gt;&lt;span&gt;Steak&lt;/span&gt;&lt;/label&gt;
  &lt;label&gt;&lt;input type=&quot;checkbox&quot; name=&quot;s5&quot;&gt;&lt;span&gt;Pork&lt;/span&gt;&lt;/label&gt;
&lt;/div&gt;
&lt;div class=&quot;selector&quot;&gt;
  &lt;label&gt;&lt;input type=&quot;checkbox&quot; name=&quot;s6&quot; disabled&gt;&lt;span&gt;Chicken&lt;/span&gt;&lt;/label&gt;
  &lt;label&gt;&lt;input type=&quot;checkbox&quot; name=&quot;s6&quot; disabled&gt;&lt;span&gt;Steak&lt;/span&gt;&lt;/label&gt;
  &lt;label&gt;&lt;input type=&quot;checkbox&quot; name=&quot;s6&quot; disabled&gt;&lt;span&gt;Pork&lt;/span&gt;&lt;/label&gt;
&lt;/div&gt;
</pre>
            </div>
        </section>

      </section><!-- /ButtonsAndControls -->

      <section id="DataPresentation">
        <h1 class="line">Data Presentation</h1>
        <p>CUI provides basic grids, tables, and lists for data presentation.</p>

        <section class="hidden" id="List">
          <h2 class="line">List</h2>
          <p>List.</p>

          <div class="componentSample">
            <div class="example">

              <ul class="list">
                <li>Item</li>
              </ul>

            </div>
            <pre class="prettyprint linenums"></pre>
          </div>
        </section>

        <section class="hidden" id="Grid">
          <h2 class="line">Grid</h2>
          <p>Grid.</p>

          <div class="componentSample">
            <div class="example">

              <ul class="grid">
                <li>Item</li>
              </ul>

            </div>
            <pre class="prettyprint linenums"></pre>
          </div>
        </section>

        <section id="Table">
          <h2 class="line">Table</h2>

          <div class="componentSample">
            <div class="example">
              <table class="data" style="width: 50%">
                <thead>
                  <tr>
                    <th class="check"><label><input type="checkbox"><span></span></label></th>
                    <th>Text</th>
                    <th>Date</th>
                    <th class="num">Numbers</th>
                  </tr>
                </thead>
                <tbody>
                  <tr>
                    <td><label><input type="checkbox"><span></span></label></td>
                    <td>Alpha</td>
                    <td>December 12th, 2011</td>
                    <td class="num">912</td>
                  </tr>
                  <tr>
                    <td><label><input type="checkbox"><span></span></label></td>
                    <td>Bravo</td>
                    <td>January 28th, 2012</td>
                    <td class="num">1,049</td>
                  </tr>
                  <tr>
                    <td><label><input type="checkbox"><span></span></label></td>
                    <td>Charlie</td>
                    <td>April 10th, 2012</td>
                    <td class="num">11,130</td>
                  </tr>
                  <tr>
                    <td><label><input type="checkbox"><span></span></label></td>
                    <td>Delta</td>
                    <td>June 17th, 2012</td>
                    <td class="num">731,422</td>
                  </tr>
                  <tr>
                    <td><label><input type="checkbox"><span></span></label></td>
                    <td>Echo</td>
                    <td>June 5th, 2012</td>
                    <td class="num">2,700,120</td>
                  </tr>
                </tbody>
              </table>
          </div>

          <pre class="prettyprint linenums">
&lt;table class=&quot;data&quot;&gt;
 &lt;thead&gt;
   &lt;tr&gt;
     &lt;th class=&quot;check&quot;&gt;&lt;input type=&quot;checkbox&quot;&gt;&lt;/th&gt;
     &lt;th&gt;Text&lt;/th&gt;
     &lt;th&gt;Date&lt;/th&gt;
     &lt;th class=&quot;num&quot;&gt;Numbers&lt;/th&gt;
   &lt;/tr&gt;
 &lt;/thead&gt;
 &lt;tbody&gt;
   &lt;tr&gt;
     &lt;td&gt;&lt;input type=&quot;checkbox&quot;&gt;&lt;/td&gt;
     &lt;td&gt;Bravo&lt;/td&gt;
     &lt;td&gt;January 28th, 2012&lt;/td&gt;
     &lt;td class=&quot;num&quot;&gt;1,049&lt;/td&gt;
   &lt;/tr&gt;
 &lt;/tbody&gt;
&lt;/table&gt;
</pre>
          </div>

        </section>

      </section><!-- /DataPresentation -->

      <section id="Dialogs">
        <h1 class="line">Dialogs</h1>
        <p>CUI provides various dialogs.</p>

        <section id="Modal">
          <h2 class="line">Modal</h2>
          <p>Modals pop over the whole page and prevent interaction underneath them.</p>
          <p>Modals will progressively enhance existing markup or render their own template if no markup is present. See <a href="jsdoc/index.html">the documentation</a> for more examples.<p>
            
          <h3>Variations</h3>
          <p>Modals can be styled to display alert messages by adding one of the following classes to the modal element or by setting the <code>type</code> option.</p>
          <ul>
            <li><code class="atv">default</code> Grey heading, no icon
            <li><code class="atv">error</code> Red heading, exclamation point icon
            <li><code class="atv">notice</code> Yellow heading, exclamation point icon
            <li><code class="atv">success</code> Green heading, checkmark icon
            <li><code class="atv">help</code> Blue heading, question mark icon
            <li><code class="atv">info</code> Blue heading, info icon
          </ul>

          <div class="componentSample">
            <div class="example">

              <a href="#modal" class="button primary" data-toggle="modal" data-heading="Default Modal" data-type="default">Default</a>
              <a href="#modal" class="button" data-toggle="modal" data-heading="Error" data-type="error">Error</a>
              <a href="#modal" class="button" data-toggle="modal" data-heading="Notice" data-type="notice">Notice</a>
              <a href="#modal" class="button" data-toggle="modal" data-heading="Success" data-type="success">Success</a>
              <a href="#modal" class="button" data-toggle="modal" data-heading="Help" data-type="help">Help</a>
              <a href="#modal" class="button" data-toggle="modal" data-heading="Info" data-type="info">Info</a>

              <div id="modal" class="modal">
                <div class="modal-header">
                  <h2>Modal from Markup</h2>
                  <button type="button" class="close" data-dismiss="modal">&times;</button>
                </div>
                <div class="modal-body">
                  <p>This modal was created from markup. Modals can also be created with JavaScript.</p>
                  <p>See <a href="jsdoc/index.html">the documentation</a> for more examples.</p>
                </div>
                <div class="modal-footer">
                  <button data-dismiss="modal">Close</button><button class="primary" data-dismiss="modal">Save</button>
                </div>
              </div>

            </div>
            <pre class="prettyprint linenums">
&lt;a href=&quot;#modal&quot; class=&quot;button&quot; data-toggle=&quot;modal&quot;&gt;Show Modal&lt;/a&gt;

&lt;div id=&quot;modal&quot; class=&quot;modal&quot;&gt;
  &lt;div class=&quot;modal-header&quot;&gt;
    &lt;h2&gt;Modal from Markup&lt;/h2&gt;
    &lt;button type=&quot;button&quot; class=&quot;close&quot; data-dismiss=&quot;modal&quot;&gt;&amp;times;&lt;/button&gt;
  &lt;/div&gt;
  &lt;div class=&quot;modal-body&quot;&gt;
    &lt;p&gt;This modal was created from markup.&lt;/p&gt;
  &lt;/div&gt;
  &lt;div class=&quot;modal-footer&quot;&gt;
    &lt;button data-dismiss=&quot;modal&quot;&gt;Close&lt;/button&gt;
    &lt;button class=&quot;primary&quot; data-dismiss=&quot;modal&quot;&gt;Save&lt;/button&gt;
  &lt;/div&gt;
&lt;/div&gt;
</pre>
          </div>
        </section>

        <section class="hidden" id="Popover">
          <h2 class="line">Popover</h2>
          <p>Popovers.</p>

          <div class="componentSample">
            <div class="example">
            </div>
            <pre class="prettyprint linenums"></pre>
          </div>
        </section>

      </section><!-- /Dialogs -->

      <section id="StatusIndicators">
        <h1 class="line">Status Indicators</h1>
        <p>Status indicators provide a way of conveying the progress of an ongoing process or the result of a process that has finished.</p>

        <section id="Alert">
          <h2 class="line">Alert</h2>
          <p>Alerts indicate to the result of an operation or that a new information is present.</p>
          
          <h3>Variations</h3>
          <p>There are 5 different styles of alerts:</p>
          <ul>
            <li><code class="atv">error</code> Indicate that an operation has failed or that a critical problem is present
            <li><code class="atv">notice</code> Indicate that an operation completed with warnings, or that a potential problem is present
            <li><code class="atv">success</code> Indicate that an operation completed without errors or warnings
            <li><code class="atv">info</code> Provide information to the user, such as indicating that new reports are available
            <li><code class="atv">help</code> Provide guidance to the user, such as links to help documentation
          </ul>
          
          <h3>Sizing</h3>
          <p>Alerts usually contain concise messages, but can accommodate larger messages when the <code class="atv">large</code> CSS class is added.</p>
          
          <p>The <code class="prettyprint">&lt;button class="close"&gt;</code> tag can be omitted if an alert should not be dismissible.</p>

          <div class="componentSample">
            <div class="example clearfix">

              <div class="left column">
                <div class="alert error">
                  <button class="close" data-dismiss="alert">&times;</button>
                  <strong>ERROR</strong><div>Uh oh, something went wrong with the whozit!</div>
                </div>

                <div class="alert notice">
                  <button class="close" data-dismiss="alert">&times;</button>
                  <strong>NOTICE</strong><div>Something is about to go wrong with the whozit!</div>
                </div>

                <div class="alert success">
                  <button class="close" data-dismiss="alert">&times;</button>
                  <strong>Success</strong><div>Everything went better than expected with the whozit.</div>
                </div>

                <div class="alert help">
                  <button class="close" data-dismiss="alert">&times;</button>
                  <strong>HELP</strong><div>If you are struggling with the whozit, read <a href="#">the manual</a>.</div>
                </div>

                <div class="alert info">
                  <button class="close" data-dismiss="alert">&times;</button>
                  <strong>INFO</strong><div>For great success, configure the whozit correctly.</div>
                </div>

              </div>

              <div class="left column">

                <div class="alert error large">
                  <button class="close" data-dismiss="alert">&times;</button>
                  <strong>You have missed the deadline</strong><div>In order to prevent taking responsibility, please reset your device using a hammer. The story is, your kid got a hold of it and you need until next week.</div>
                </div>

                <div class="alert notice large">
                  <button class="close" data-dismiss="alert">&times;</button>
                  <strong>Water detected in hard drive bay</strong><div>It seems a flood may be in progress. Please evacuate the building immediately if you're not already doing so. Have a nice day!</div>
                </div>

                <div class="alert success large">
                  <button class="close" data-dismiss="alert">&times;</button>
                  <strong>Everything went better than expected</strong><div>It looks like you pulled through, despite your inability to read the manual. Please attribute your success to this system's intuitive design.</div>
                </div>

                <div class="alert help large">
                  <button class="close" data-dismiss="alert">&times;</button>
                  <strong>It looks like you need help</strong><div>Being of a sound and stable mind state is crucial to performing in the workplace. We suggest you see a psychologist immediately.</div>
                </div>

                <div class="alert info large">
                  <button class="close" data-dismiss="alert">&times;</button>
                  <strong>New feature: Mind reading module</strong><div>By popular demand of our enterprise customers, we have implemented the new Microsloth mind reading module. Think and it shall be!</div>
                </div>

              </div>

            </div>
            <pre class="prettyprint linenums">
&lt;div class=&quot;alert error&quot;&gt;
  &lt;button class=&quot;close&quot; data-dismiss=&quot;alert&quot;&gt;&amp;times;&lt;/button&gt;
  &lt;strong&gt;HEADING&lt;/strong&gt;&lt;div&gt;Content.&lt;/div&gt;
&lt;/div&gt;
</pre>
          </div>
        </section>

        <section id="Tooltip">
          <h2 class="line">Tooltip</h2>
          <p>Tooltips give the user small pieces of information in context by pointing at objects on the page. Tooltips are often used to draw the user's attention to problems in form fields or suggested actions.</p>
          
          <h3>Variations</h3>
          <p>Tooltips are blue by default to indicate they contain helpful information. When tooltips contain other information, such as errors or alerts, the following CSS classes can be applied:</p>
          <ul>
            <li><code class="atv">error</code> Draw attention to critical problems
            <li><code class="atv">notice</code> Draw attention to potential problems
            <li><code class="atv">success</code> Draw attention to a success state
          </ul>
          
          <h3>Arrow Direction</h3>
          <p>Tooltips can point different directions by applying the following CSS classes:</p>
          <ul>
            <li><code class="atv">arrow-top</code> Point upward
            <li><code class="atv">arrow-bottom</code> Point downward
            <li><code class="atv">arrow-left</code> Point left
            <li><code class="atv">arrow-right</code> Point right
          </ul>
          
          <div class="componentSample">
            <div class="example clearfix">

              <div class="left">

                <div class="tooltip error arrow-top">Lorem ipsum.</div>

                <div class="tooltip error arrow-bottom">Lorem ipsum.</div>

                <div class="tooltip error arrow-right">Lorem ipsum.</div>

                <div class="tooltip error arrow-left">Lorem ipsum.</div><br>

                <div class="tooltip notice arrow-top">Lorem ipsum.</div>

                <div class="tooltip notice arrow-bottom">Lorem ipsum.</div>

                <div class="tooltip notice arrow-right">Lorem ipsum.</div>

                <div class="tooltip notice arrow-left">Lorem ipsum.</div>

              </div>

              <div class="left">

                <div class="tooltip success arrow-top">Lorem ipsum.</div>

                <div class="tooltip success arrow-bottom">Lorem ipsum.</div>

                <div class="tooltip success arrow-right">Lorem ipsum.</div>

                <div class="tooltip success arrow-left">Lorem ipsum.</div><br>

                <div class="tooltip info arrow-top">Lorem ipsum.</div>

                <div class="tooltip info arrow-bottom">Lorem ipsum.</div>

                <div class="tooltip info arrow-right">Lorem ipsum.</div>

                <div class="tooltip info arrow-left">Lorem ipsum.</div>
                
              </div>
              
              <div class="clear largeToolTipSample">
                <input type="text" class="error" value="Some invalid input">
                <div class="tooltip error arrow-left">
                  When tooltips contain a large amount of text, they will wrap automatically.
                </div>
              </div>

            </div>
            <pre class="prettyprint linenums">
&lt;div class=&quot;tooltip error arrow-bottom&quot;&gt;Content&lt;/div&gt;
</pre>
          </div>
        </section>

        <section id="Badge">
          <h2 class="line">Badge</h2>
          <p>Badges can be used to indicate a number of items that require attention.</p>

          <h3>Variations</h3>
          <p>When a badge is showing 0 items, the <code class="atv">empty</code> CSS class should be added.</p>

          <div class="componentSample">
            <div class="example">
              <div class="badge">8</div>
              <div class="badge empty">0</div>
            </div>
            <pre class="prettyprint linenums">
&lt;div class=&quot;badge&quot;&gt;8&lt;/div&gt;
&lt;div class=&quot;badge empty&quot;&gt;0&lt;/div&gt;
</pre>
          </div>
        </section>

        <section id="Spinner">
          <h2 class="line">Spinner</h2>
          <p>Use a spinner to indicate a process is in progress that will occur for an indefinite amount of time by applying the CSS class <code class="atv">spinner</code> to an element.</p>

          <h3>Sizing</h3>
          <p>Adding the <code class="atv">large</code> CSS class will result in a larger spinner.</p>
          
          <div class="componentSample spinnerSample">
            <div class="example">
              <div class="spinner"></div>
              <div class="spinner large"></div>
            </div>
            <pre class="prettyprint linenums">
&lt;div class=&quot;spinner&quot;&gt;&lt;/div&gt;
&lt;div class=&quot;spinner large&quot;&gt;&lt;/div&gt;
</pre>
          </div>
        </section>

        <section id="ProgressBar">
          <h2 class="line">Progress Bar</h2>
          <p>Use a progress bar to indicate the progress of a process.</p>
          <p>A <code class="prettyprint">&lt;label&gt;</code> tag included immediately after the progress bar can be used to display the numeric value.</p>

          <div class="componentSample spinnerSample">
            <div class="example">
              <div class="progress">
                <div class="bar" style="width: 40%;"></div>
              </div>
              <label>40%</label>
            </div>
            <pre class="prettyprint linenums">
&lt;div class=&quot;progress&quot;&gt;
  &lt;div class=&quot;bar&quot; style=&quot;width: 40%;&quot;&gt;&lt;/div&gt;
&lt;/div&gt;
&lt;label&gt;40%&lt;/label&gt;
</pre>
          </div>
        </section>

      </section><!-- /StatusIndicators -->

    </div><!-- /content -->
  </div><!-- /page -->

  <a id="SectionAnchor" style="display: none;" title="Right click to copy section URL">&para;</a>

</body>
</html><|MERGE_RESOLUTION|>--- conflicted
+++ resolved
@@ -93,7 +93,6 @@
            </nav>
         </section>
 
-<<<<<<< HEAD
       <section class="links">
           <a class="heading" href="#ButtonsAndControls">Buttons &amp; Controls</a>
 
@@ -102,7 +101,6 @@
             <a href="#TextField">Text field</a>
             <a href="#SearchField">Search field</a>
             <a href="#Filters">Filters</a>
-            <a href="#Dropdown">Dropdowns</a>
             <a href="#Slider">Slider</a>
             <a href="#Checkbox">Checkbox</a>
             <a href="#RadioButtons">Radio buttons</a>
@@ -112,25 +110,6 @@
             <a href="#Draggable">Draggable</a>
           </nav>
       </section>
-=======
-        <section class="links foldable">
-            <a class="heading" href="#ButtonsAndControls">Buttons &amp; Controls</a>
-
-            <nav class="fold">
-              <a href="#Buttons">Buttons</a>
-              <a href="#TextField">Text field</a>
-              <a href="#SearchField">Search field</a>
-              <a href="#Filters">Filters</a>
-              <a href="#Checkbox">Checkbox</a>
-              <a href="#RadioButtons">Radio buttons</a>
-              <a href="#Toggle">Toggle</a>
-              <a href="#Selector">Selector</a>
-              <a href="#Slider">Slider</a>
-              <a href="#Dropdown">Dropdown</a>
-              <a href="#Draggable">Draggable</a>
-            </nav>
-        </section>
->>>>>>> d44c3dbe
 
         <section class="links foldable">
             <a class="heading" href="#DataPresentation">Data&nbsp;Presentation</a>
@@ -702,13 +681,21 @@
                       <div class="filterSample">
                           <div class="sampleTitle left">Standard</div>
                           <div>
-                              <select name="dropdown">
+                              <select name="dropdown" data-init="dropdown" data-placeholder="Single Select">
                                   <option>One</option>
                                   <option>Two</option>
                                   <option>Three</option>
                               </select>
                           </div>
-
+                          <div class="sampleTitle left">Multiselect</div>
+                          <div>
+                              <select name="dropdown2" multiple data-init="dropdown" data-placeholder="Multi Select">
+                                  <option>One</option>
+                                  <option>Two</option>
+                                  <option>Three</option>
+                              </select>
+
+                          </div>
                       </div>
                   </div>
                   
