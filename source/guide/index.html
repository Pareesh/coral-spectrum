--- conflicted
+++ resolved
@@ -420,10 +420,6 @@
 
                     <div class="componentSample headerSample">
                         <div class="example">
-<<<<<<< HEAD
-
-=======
->>>>>>> 799efd88
                             <header class="top">
                                 <div class="logo"><img src="images/theme/dms.png" alt="DMS logo"></div>
                                 <nav class="main">
@@ -435,20 +431,11 @@
                                     <div class="badge">5</div>
                                 </div>
                             </header>
-<<<<<<< HEAD
-
-                        </div>
-                        <pre class="prettyprint linenums">
-&lt;header class="top"&gt;
-    &lt;div class=&quot;logo&quot;&gt;&lt;img src=&quot;images/theme/dms.png&quot; alt="DMS logo"&gt;&lt;/div&gt;
-    &lt;nav&gt;
-=======
                         </div>
                         <pre class="prettyprint linenums">
 &lt;header class=&quot;top&quot;&gt;
     &lt;div class=&quot;logo&quot;&gt;&lt;img src=&quot;images/theme/dms.png&quot; alt=&quot;DMS logo&quot;&gt;&lt;/div&gt;
     &lt;nav class=&quot;main&quot;&gt;
->>>>>>> 799efd88
         &lt;a href=&quot;#&quot; class=&quot;selected&quot;&gt;Home&lt;/a&gt;
         &lt;a href=&quot;#&quot;&gt;Activities&lt;/a&gt;
         &lt;a href=&quot;#&quot;&gt;Admin&lt;/a&gt;
@@ -459,8 +446,6 @@
 &lt;/header&gt;
 </pre>
                     </div>
-<<<<<<< HEAD
-=======
 
                     <p> Below is an alternate header with breadcrumb navigation.
 
@@ -492,7 +477,6 @@
 &lt;/header&gt;
 </pre>
                     </div>
->>>>>>> 799efd88
                 </section>
 
                 <section id="Rail">
