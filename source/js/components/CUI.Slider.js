(function($) {
  CUI.Slider = new Class(/** @lends CUI.Slider# */{
    toString: 'Slider',
    extend: CUI.Widget,

    /**
      @extends CUI.Widget
      @classdesc <p><span id="slider-label">A slider widget</span></p>

        <div class="slider ticked filled tooltips" data-init="slider">
            <input aria-labelledby="slider-label" type="range" value="14" min="10" max="20" step="2">
        </div>

        <p>
        You should provide some information in the HTML markup, as this widget will read most of its options
        directly from the HTML elements:
        </p>
        <ul>
            <li>Current, min, max and step values are read from the input element</li>
            <li>The toggles for tooltips, ticks, vertical orientation and filled bars are set if the CSS classes tooltips, ticked, vertical or filled are present</li>
            <li>Use the attribute data-slide='true' to make handles slide smoothly. Use with care: This can make the slider unresponsive on some systems.</li>
        </ul>
        <p>
        As an alternative you can also directly create an instance of this widget with the class constructor CUI.Slider() or with the jQUery plugin $.slider().
        </p>
    @example
    <caption>Simple horizontal slider</caption>
    &lt;div class="slider" data-init="slider"&gt;
        &lt;label&gt;
            Horizontal Slider
            &lt;input type="range" value="14" min="10" max="20" step="2"&gt;
        &lt;/label&gt;
    &lt;/div&gt;
    @example
    <caption>Full-featured slider with two handles, tooltips, ticks and a filled bar</caption>
    &lt;div class="slider tooltips ticked filled" data-init="slider"&gt;    
        &lt;fieldset&gt;
            &lt;legend&gt;Vertical Range Slider with Tooltips&lt;/legend&gt;
            &lt;label&gt;
                Minimum value
                &lt;input type="range" value="14" min="10" max="20" step="2"&gt;
            &lt;/label&gt;
            &lt;label&gt;
                Maximum value
                &lt;input type="range" value="16" min="10" max="20" step="2"&gt;
            &lt;/label&gt;
        &lt;/fieldset&gt;
    &lt;/div&gt;

    @example
    <caption>Instantiate by jQuery plugin</caption>
    $(".slider-markupless").slider({
<<<<<<< HEAD
        min: 0,
        max: 100,
        step: 5,
        value: 50,
        ticks: true,
        filled: true,
        orientation: "vertical",
        tooltips: true
    });
=======
            min: 0,
            max: 100,
            step: 5,
            value: 50,
            ticks: true,
            filled: true,
            orientation: "vertical",
            tooltips: true,
            slide: true
        });
>>>>>>> 6b485371

      @desc Creates a slider from a div
      @constructs
      
      @param {Object} options         Component options
      @param {number} [options.step=1]  The steps to snap in
      @param {number} [options.min=1]   Minimum value
      @param {number} [options.max=100] Maximum value
      @param {number} [options.value=1] Starting value
      @param {number} [options.tooltips=false] Show tooltips?
      @param {String} [options.orientation=horizontal]  Either 'horizontal' or 'vertical'
<<<<<<< HEAD
      @param {boolean} [options.slide=false]    True for smooth sliding animations 
      @param {boolean} [options.disabled=false] True for a disabled element
      @param {boolean} [options.bound=false] For multi-input sliders, indicates that the min value is bounded by the max value and the max value is bounded by the min
    **/
=======
      @param {boolean} [options.slide=false]    True for smooth sliding animations. Can make the slider unresponsive on some systems. 
      @param {boolean} [options.disabled=false] True for a disabled element*      
    */
>>>>>>> 6b485371
    construct: function(options) {
        var that = this;

        // sane defaults for the options
        that.options = $.extend({}, this.defaults, options);

        // setting default dom attributes if needed
        if (this.$element.hasClass('vertical')) {
            that.options.orientation = 'vertical';
            that.isVertical = true;
        }

        if(that.$element.hasClass('tooltips')) {
            that.options.tooltips = true;
        }

        if(that.$element.hasClass('ticked')) {
            that.options.ticks = true;
        }

        if(this.$element.hasClass('filled')) {
            that.options.filled = true;
        }
<<<<<<< HEAD
                
        if(this.$element.hasClass('slide')) {
            that.options.slide = true;
        }

        if(this.$element.hasClass('bound')) {
            that.options.bound = true;
        }
=======
        if (this.$element.data("slide")) {
            that.options.slide = true;
        }
>>>>>>> 6b485371
        
        var elementId = this.$element.attr('id');
        // if the element doesn't have an id, build a unique id using the $.expando property
        if(!elementId) {
            this.$element.data("_tmp",0).attr("id","cui-slider-"+$.expando+"-"+this.$element.get(0)[$.expando]).removeData("_tmp");
            elementId = this.$element.attr('id');
        }
                
        this._renderMissingElements();

        // sliders with two inputs should be contained within a fieldset to provide a label for the grouping
        var $fieldset = that.$element.find("fieldset");
        var $legend;
        if ($fieldset.length) {
            // move all fieldset children other than the legend to be children of the element.
            that.$element.append($fieldset.contents(":not(legend)"));
            
            // create a new wrapper div with role="group" and class="sliderfieldset," which will behave as a fieldset but render as an inline block
            var $newFieldset = $('<div role="group" class="sliderfieldset" />');
                        
            // wrap the element with the new "sliderfieldset" div
            that.$element.wrap($newFieldset);

            // get the first legend. there should only be one
            $legend = $fieldset.find("legend").first();
            if ($legend.length) {
                // create new label element and append the contents of the legend
                var $newLegend = $('<label/>').append($legend.contents());

                // give the new label element all the same attributes as the legend
                $.each($legend.prop("attributes"), function() {
                    $newLegend.attr(this.name, this.value);
                });
                                
                // if the new label/legend has no id, assign one.
                if (!$newLegend.attr("id")) {
                    $newLegend.attr("id",elementId+"-legend");
                }
                                
                $newFieldset.attr("aria-labelledby", $newLegend.attr("id"));
                                
                // replace the original fieldset, which now only contains the original legend, with the new legend label element
                $fieldset.replaceWith($newLegend);
                                
                // insert the new label/legend before the element
                $legend = $newLegend.insertBefore(that.$element);        
            }
        }

        that.$inputs = this.$element.find('input');

        var values = [];

        that.$inputs.each(function(index) {
            var $this = $(this);
            var thisId = $this.attr("id");
            // if the input doesn't have an id, make one
            if (!thisId) {
                $this.attr("id",elementId+"-input"+index);
                thisId = $this.attr("id");
            }
            
            if (!$this.attr("aria-labelledby")) {
                $this.attr("aria-labelledby","");
            }
            
            // existing labels that use the "for" attribute to identify the input
            var $label = that.$element.find("label[for='"+thisId+"']");
            
            // if we have a legend, the input should first be labelled by the legend
            if ($legend) {
                if($this.attr("aria-labelledby").indexOf($legend.attr("id"))===-1) {
                    $this.attr("aria-labelledby", $legend.attr("id")+($this.attr("aria-labelledby").length ? " ":"")+$this.attr("aria-labelledby"));
                }
            }
            
            // for existing labels that use the "for" attribute to identify the input
            if ($label.length) {
                // the label is not the inputs parent, move it before the slider element tag
                $label.not($this.parent()).insertBefore(that.$element);
                $label.each(function(index) {
                    // if the label doesn't have an id, create one
                    if (!$(this).attr("id")) {
                        $(this).attr("id",thisId+"-label"+index);
                    }
                    
                    // explicity identify the input's label
                    if($this.attr("aria-labelledby").indexOf(thisId+"-label"+index)===-1) {
                        $this.attr("aria-labelledby", ($this.attr("aria-labelledby").length ? " ":"")+thisId+"-label"+index);
                    }
                    
                    if (!that._isTouch())
                    {
                        $(this).fipo("touchstart", "mousedown", function(event) {
                            that.$handles.eq(index).focus();
                        }.bind(this));
                    }
                });
            }
            
            // if the input is contained by a label
            if ($this.parent().is("label")) {
                $label = $this.parent();

                // make sure it has an id
                if (!$label.attr("id")) {
                    $label.attr("id",thisId+"-label");
                }
                
                // make sure it explicitly identifies the input it labels
                if (!$label.attr("for")) {
                    $label.attr("for",thisId);
                }

                // move the input after the label
                $this.insertAfter($label);
                
                // if there is a legend, this is a two thumb slider; internal labels identify the minimum and maximum, and they should have the class="hidden-accessible" 
                if ($legend) {
                    $label.addClass("hidden-accessible");
                }
                
                // move the label outside the slider element tag
                $label.insertBefore(that.$element);
            }
            
            // if the input has a label and it is not included in the aria-labelledby attribute, add the label id to the "aria-labelledby" attribute
            if ($label.length && $this.attr("aria-labelledby").indexOf($label.attr("id"))===-1)
            {
                $this.attr("aria-labelledby", $this.attr("aria-labelledby")+($this.attr("aria-labelledby").length ? " ":"")+$label.attr("id"));
            }
			
			if ($label.length===0 && $this.attr("aria-labelledby").length>0)
            {
				$label = $("#"+$this.attr("aria-labelledby").split(" ")[0]);
            }
			
			if ($this.attr("aria-labelledby").length===0)
			{
				$this.removeAttr("aria-labelledby");
			}

            // setting default step
            if (!$this.is("[step]")) $this.attr('step', that.options.step);

            // setting default min
            if (!$this.is("[min]")) $this.attr('min', that.options.min);

            // setting default max
            if (!$this.is("[max]")) $this.attr('max', that.options.max);

            // setting default value
            if (!$this.is("[value]")) {
                $this.attr('value', that.options.value);
                values.push(that.options.value);
            } else {
                values.push($this.attr('value'));
            }

            if(index === 0) {
                if($this.is(":disabled")) {
                    that.options.disabled = true;
                    that.$element.addClass("disabled");
                } else {
                    if(that.options.disabled) {
                        $this.attr("disabled","disabled");
                        that.$element.addClass("disabled");
                    }
                }
            }            
            
            if (that._isTouch())
            {
                // handle input value changes 
                $this.on("change", function(event) {
                    if (that.options.disabled) return;
                    if ($this.val()===that.values[index]) return;
                    that.setValue($this.val(), index);
                }.bind(this));
                
                // On mobile devices, the input receives focus; listen for focus and blur events, so that the parent style updates appropriately.
                $this.on("focus", function(event) {
                    that._focus(event);
                }.bind(this));

                $this.on("blur", function(event) {
                    that._blur(event);
                }.bind(this));
            } else {
                // on desktop, we don't want the input to receive focus
                $this.attr({"aria-hidden":true,"tabindex":-1,"hidden":"hidden"});
                
				if (index===0) {
					if ($label) {
						$label.on("click", function(event) {
						   if (that.options.disabled) return;
						   that._clickLabel(event);
						}.bind(this));
					}
					
					if ($legend) {
						$legend.on("click", function(event) {
							if (that.options.disabled) return;
							that._clickLabel(event);
						}.bind(this));
					}
				}
            }
        });

        that.values = values;
        if (this.options.orientation === 'vertical') this.isVertical = true;
        
        // Set up event handling
        this.$element.fipo("touchstart", "mousedown", function(event) {
            this._mouseDown(event);
        }.bind(this));

        // Listen to changes to configuration
        this.$element.on('change:value', this._processValueChanged.bind(this));
        this.$element.on('change:disabled', this._processDisabledChanged.bind(this));      
        this.$element.on('change:min', this._processMinMaxStepChanged.bind(this));      
        this.$element.on('change:max', this._processMinMaxStepChanged.bind(this));      
        this.$element.on('change:step', this._processMinMaxStepChanged.bind(this));  
                              
        // Adjust dom to our needs
        this._render();
    },
    
    defaults: {
      step: '1',
      min: '1',
      max: '100',
      value: '1',
      orientation: 'horizontal',
      slide: false,
      disabled: false,
      tooltips: false,
      tooltipFormatter: function(value) { return value.toString(); },
<<<<<<< HEAD
      bound: false
=======
      ticks: false,
      filled: false
>>>>>>> 6b485371
    },

    values: [],
    $inputs: null,
    $ticks: null,
    $fill: null,
    $handles: null,
    $tooltips: null,
    isVertical: false,
    draggingPosition: -1,
    
    /**
     * Set the current value of the slider
     * @param {int}   value   The new value for the slider
     * @param {int}   handleNumber   If the slider has 2 handles, you can specify which one to change, either 0 or 1
     */
    setValue: function(value, handleNumber) {
        handleNumber = handleNumber || 0;
        
        this._updateValue(handleNumber, value, true); // Do not trigger change event on programmatic value update!
        this._moveHandles();
        if(this.options.filled) {
            this._updateFill();
        }        
    },
    
    _renderMissingElements: function() {
		if (!this.$element.find("input").length) {
			var that = this,
			    el, 
			    values = ($.isArray(this.options.value)) ? this.options.value : [this.options.value];
			    $.each(values, function(index, value) {
			        el = $("<input>");
			        el.attr({
			            "type": "range",
			            "min": that.options.min,
			            "max": that.options.max,
			            "step": that.options.step,
			            "value": value              
			        }).val(value);
			        that.$element.append(el);
				});
        }
        
        if (!this.$element.find("div.clickarea").length) {
            var el2 = $("<div class=\"clickarea\">");
            this.$element.prepend(el2); // Prepend: Must be first element to not hide handles!
        }
        
        this.$element.toggleClass("slider", true);
        this.$element.toggleClass("vertical", this.options.orientation === 'vertical' );
        this.$element.toggleClass("tooltips", this.options.tooltips);
        this.$element.toggleClass("ticked", this.options.ticks);
        this.$element.toggleClass("filled", this.options.filled);                                
    },
    
    _processValueChanged: function() {
        var that = this, 
		    values = ($.isArray(this.options.value)) ? this.options.value : [this.options.value];
        $.each(values, function(index, value) {
            that._updateValue(index, value, true); // Do not trigger change event on programmatic value update!
        });
        this._moveHandles();
        if(this.options.filled) {
            this._updateFill();
        }   
    },

    _processMinMaxStepChanged: function() {
        var that = this;
        this.$element.find("input").attr("min", this.options.min);
        this.$element.find("input").attr("max", this.options.max);
        this.$element.find("input").attr("step", this.options.step);
        
		$.each(this.values, function(index, value) {
            that._updateValue(index, value, true); // Ensure current values are between min and max
        });
        
        if(this.options.ticks) {
            this.$element.find(".ticks").remove();
            this._buildTicks();
        }
        
        if(this.options.filled) {
            this.$element.find(".fill").remove();
            this._buildFill();
        }
        
        this._moveHandles();
        if(this.options.filled) {
            this._updateFill();
        }   
    },
        
    _processDisabledChanged: function() {
        if (this.options.disabled) {
            this.$inputs.attr("disabled","disabled");
			this.$handles.each(function() {
				$(this).removeClass("focus");
				$(this).parent().removeClass("focus");
			});			
            if (this._isTouch()) 
                this.$handles.attr("aria-disabled",true).removeAttr("tabindex");
        } else {
            this.$inputs.removeAttr("disabled");
            if (this._isTouch())
                this.$handles.removeAttr("aria-disabled").attr("tabindex",0);
        }
        this.$element.toggleClass("disabled", this.options.disabled);                 
    },   
    _render: function() {
        var that = this;

        // get maximum max value
        var maximums = that.$inputs.map(function() {return $(this).attr('max');});
        that.options.max = Math.max.apply(null, maximums.toArray());

        // get minimum min value
        var minimums = that.$inputs.map(function() {return $(this).attr('min');});
        that.options.min = Math.min.apply(null, minimums.toArray());

        // get minimum step value
        var steps = that.$inputs.map(function() {return $(this).attr('step');});
        that.options.step = Math.min.apply(null, steps.toArray());

        // Todo: do not add already existing elements or remove them before adding new elements
        // build ticks if needed
        if(that.options.ticks) {
            that._buildTicks();
        }

        // build fill if needed
        if(that.options.filled) {
            that._buildFill();
        }

        that._buildHandles();
    },

    _buildTicks: function() {
        var that = this;

        // The ticks holder
        var $ticks = $("<div></div>").addClass('ticks');
        this.$element.prepend($ticks);

        var numberOfTicks = Math.round((that.options.max - that.options.min) / that.options.step) - 1;
        var trackDimensions = that.isVertical ? that.$element.height() : that.$element.width();
        for (var i = 0; i < numberOfTicks; i++) {
            var position = (i+1) * (trackDimensions / (numberOfTicks+1));
            var percent = (position / trackDimensions) * 100;
            var tick = $("<div></div>").addClass('tick').css((that.isVertical ? 'bottom' : 'left'), percent + "%");
            $ticks.append(tick);
        }
        that.$ticks = $ticks.find('.tick');
        if(that.options.filled) {
            that._coverTicks();
        }
    },

    _buildFill: function() {
        var that = this;

        this.$fill = $("<div></div>").addClass('fill');

        if(that.values.length !== 0) {
            var percent, fillPercent;
            if(that.values.length < 2) {
                percent = (that.values[0] - that.options.min) / (that.options.max - that.options.min) * 100;
                this.$fill.css((that.isVertical ? 'height' : 'width'), percent + "%");
            } else {
                percent = (this._getLowestValue() - that.options.min) / (that.options.max - that.options.min) * 100;
                fillPercent = (this._getHighestValue() - this._getLowestValue()) / (that.options.max - that.options.min) * 100;
                this.$fill.css((that.isVertical ? 'height' : 'width'), fillPercent + "%")
                    .css((that.isVertical ? 'bottom' : 'left'), percent + "%");
            }
        }
        this.$element.prepend(this.$fill);
        that.options.filled = true;
    },

    _buildHandles: function() {
        var that = this;

        // Wrap each input field and add handles and tooltips (if required)
        that.$inputs.each(function(index) {

            var wrap = $(this).wrap("<div></div>").parent().addClass("value");

            // Add handle for input field
            var percent = (that.values[index] - that.options.min) / (that.options.max - that.options.min) * 100;
            var handle = $('<div></div>').addClass('handle').css((that.isVertical ? 'bottom' : 'left'), percent + "%")
            .attr({
                "role":"slider",
                "id":$(this).attr("id")+"-handle",
                "aria-valuemin":that.options.min,
                "aria-valuemax":that.options.max,
                "aria-valuenow":that.values[index],
                "aria-valuetext":that.values[index]
            });
            
            // position the input relative to the slider container element
            $(this).css((that.isVertical ? 'bottom' : 'left'), percent + "%");
            $(wrap).append(handle);

            // Add tooltip to handle if required
            if(that.options.tooltips) {
                var tooltip = $("<output>" + $(this).attr('value') + "</output>").addClass('tooltip').addClass(that.isVertical ? 'arrow-left' : 'arrow-bottom')
                .attr({'id':$(this).attr("id")+"-tooltip",'for':$(this).attr("id")});
                handle.append(tooltip);
            }
            
            if ($(this).attr("aria-labelledby")) {
                handle.attr("aria-labelledby",$(this).attr("aria-labelledby")); 
            }
            
            if (that.$inputs.length>1 && $(this).attr("aria-labelledby")) {
                var inputlabelids = $(this).attr("aria-labelledby").split(" "),
                    label;
                for(var i = 0; i<inputlabelids.length; i++)
                {
                    label = $("#"+inputlabelids[i]);
                    if (i>0)
                    {
                        label.removeAttr("for");
                        handle.prepend(label);
                    }
                }
            }
            
            if (that._isTouch()) {
                handle.attr("aria-hidden", true);
                $(this).attr("tabindex", 0).removeAttr("aria-hidden").removeAttr("hidden");
            } else {
                handle.on("focus", function(event) {
                    that._focus(event);
                }.bind(this));

                handle.on("blur", function(event) {
                    that._blur(event);
                }.bind(this));

                handle.on("keydown", function(event) {
                    that._keyDown(event);
                }.bind(this));

                handle.attr("tabindex",0);
                $(this).attr({"aria-hidden":true,"tabindex":-1,"hidden":"hidden"});
            }
            
            if (that.options.disabled) {
                handle.attr("aria-disabled",true).removeAttr("tabindex");
            }
        });

        that.$handles = that.$element.find('.handle');
        that.$tooltips = that.$element.find('.tooltip');
    },
    
    _handleClick: function(event) {
        if(this.options.disabled) return false;
        var that = this;

        // Mouse page position
        var mouseX = event.pageX;
        var mouseY = event.pageY;
            
        if (event.type === "touchstart") {
            var touches = (event.originalEvent.touches.length > 0) ? event.originalEvent.touches : event.originalEvent.changedTouches;
            mouseX = touches[0].pageX;
            mouseY = touches[0].pageY;
        }

        if (mouseX === undefined || mouseY === undefined) return; // Do not use undefined values!

        // Find the nearest handle
        var pos = that._findNearestHandle(mouseX, mouseY);
        
        var val = that._getValueFromCoord(mouseX, mouseY, true);

        if (!isNaN(val))
        {
            that._updateValue(pos, val);
            that._moveHandles();
            if(that.options.filled) {
                that._updateFill();
            }
        }
        
        if (!that._isTouch()) {
            that.$handles.eq(pos).focus();
        }            
    },
    
    _findNearestHandle: function(mouseX, mouseY) {
        var that = this;

        var closestDistance = 999999; // Incredible large start value

        // Find the nearest handle
        var pos = 0;
        that.$handles.each(function(index) {

            // Handle position
            var handleX = $(this).offset().left;
            var handleY = $(this).offset().top;

            // Handle Dimensions
            var handleWidth = $(this).width();
            var handleHeight = $(this).height();

            // Distance to handle
            var distance = Math.abs(mouseX - (handleX+(handleWidth/2)));
            if(that.options.orientation === "vertical") {
                distance = Math.abs(mouseY - (handleY+(handleHeight/2)));
            }

            if(distance < closestDistance) {
                closestDistance = distance;
                pos = index;
            }
        });

        return pos;
    },
    
    _focus: function(event) {
        if (this.options.disabled) return false;
        var that = this,
            $this = $(event.target);
        that.$element.addClass("focus");
        $this.closest(".value").addClass("focus").find(".handle").addClass("focus");
    },

    _blur: function(event) {
        if (this.options.disabled) return false;
        var that = this,
        $this = $(event.target);
        that.$element.removeClass("focus");
        $this.closest(".value").removeClass("focus").find(".handle").removeClass("focus");
    },
    
    _keyDown: function(event) {
        if (this.options.disabled) return;
        var that = this,
            $this = $(event.target),
            $input = $this.closest(".value").find("input"),
            index = that.$inputs.index($input),
            val = Number($input.val()),
            step = Number(that.options.step),
            minimum = Number(that.options.min),
            maximum = Number(that.options.max),
            page = Math.max(step,Math.round((maximum-minimum)/10));
        switch(event.keyCode) {
            case 40:
            case 37:
                // down/left
                val-=step;
                event.preventDefault();
                break;
            case 38:
            case 39:
                // up/right
                val+=step;
                event.preventDefault();
                break; 
            case 33:
                // page up
                val+=(page-(val%page));
                event.preventDefault();
                break;
            case 34:
                // page down
                val-=(page- (val%page===0 ? 0 : page-val%page));
                event.preventDefault();
                break;
            case 35:
                // end
                val = maximum;
                event.preventDefault();
                break;
            case 36:
                // home
                val = minimum;
                event.preventDefault();
                break;
        }
        if (val !== Number($input.val())) {
            that.setValue(val, index);
            $input.change();
        }
    },

    _mouseDown: function(event) {
        if(this.options.disabled) return false;
        event.preventDefault();
        
        var that = this;
        
        this.draggingPosition = -1;
        this.$handles.each(function(index, handle) {
            if (handle === event.target) that.draggingPosition = index;
        }.bind(this));
        
        this.$tooltips.each(function(index, tooltip) {
            if (tooltip === event.target) that.draggingPosition = index;
        }.bind(this));
        
        // Did not touch any handle? Emulate click instead!
        if (this.draggingPosition < 0) {
            this._handleClick(event);
            return;
        }
        
        this.$handles.eq(this.draggingPosition).addClass("dragging");
        this.$element.closest("body").addClass("slider-dragging-cursorhack");
        
        $(window).fipo("touchmove.slider", "mousemove.slider", this._handleDragging.bind(this));
        $(window).fipo("touchend.slider", "mouseup.slider", this._mouseUp.bind(this));

        if (this.$handles.eq(this.draggingPosition) !== document.activeElement && !that._isTouch())
        {
            this.$handles.eq(this.draggingPosition).focus();
        }
        //update();
    },
    
    _handleDragging: function(event) {
        var mouseX = event.pageX;
        var mouseY = event.pageY;
        
        // Handle touch events
        if (event.originalEvent.targetTouches) {
            var touch = event.originalEvent.targetTouches.item(0);
            mouseX = touch.pageX;
            mouseY = touch.pageY;            
        }
        
        this._updateValue(this.draggingPosition, this._getValueFromCoord(mouseX, mouseY));      
        this._moveHandles();
        if(this.options.filled) {
            this._updateFill();
        }
        event.preventDefault();
    },

    _mouseUp: function() {
        this.$handles.eq(this.draggingPosition).removeClass("dragging");
        this.$element.closest("body").removeClass("slider-dragging-cursorhack");
        
        this.draggingPosition = -1;
        $(window).unbind("mousemove.slider touchmove.slider");
        $(window).unbind("mouseup.slider touchend.slider");
    },
	
	_clickLabel: function(event) {
		this.$handles.eq(0)[0].focus();
    },

    _updateValue: function(pos, value, doNotTriggerChange) {
        var that = this;
        if (that.$inputs.eq(pos).attr("value") !== value.toString() || (that.values[pos] !== value.toString())) {
            if (value > this.options.max) value = this.options.max;
            if (value < this.options.min) value = this.options.min;

            if(pos === 0 || pos === 1) {
				if (that.$inputs.length===2 && this.options.bound)
                {
                    if (pos===0) {
                        value = Math.min(value, Number(that.$inputs.eq(1).val()));
                        that.$inputs.eq(1).attr({"min":value});
                        that.$inputs.eq(pos).attr({"max":that.$inputs.eq(1).val()});
                        that.$handles.eq(1).attr({"aria-valuemin":value});
                        that.$handles.eq(pos).attr({"aria-valuemax":that.$inputs.eq(1).val()});
                    } else {
                        value = Math.max(value, Number(that.$inputs.eq(0).val()));
                        that.$inputs.eq(0).attr({"max":value});
                        that.$inputs.eq(pos).attr({"min":that.$inputs.eq(0).val()});
                        that.$handles.eq(0).attr({"aria-valuemax":value});
                        that.$handles.eq(pos).attr({"aria-valuemin":that.$inputs.eq(0).val()});
                    }
                }
                that.values[pos] = value.toString();
                that.$inputs.eq(pos).val(value).attr("value",value);
				that.$handles.eq(pos).attr({"aria-valuenow":value,"aria-valuetext":value});
                if (!doNotTriggerChange) {
                    setTimeout(function() {
                        that.$inputs.eq(pos).change(); // Keep input element value updated too and fire change event for any listeners
                    }, 1); // Not immediatly, but after our own work here
                }
            }
        }
    },

    _moveHandles: function() {
        var that = this;

        // Set the handle position as a percentage based on the stored values
        this.$handles.each(function(index) {
            var percent = (that.values[index] - that.options.min) / (that.options.max - that.options.min) * 100;
            var $input = that.$inputs.eq(index);

            if(that.options.orientation === "vertical") {
                if(that.options.slide) {
                    $(this).stop().animate({bottom: percent + "%"});
                    $input.stop().animate({bottom: percent + "%"});
                } else {
                    $(this).css("bottom", percent + "%");
                    $input.css("bottom", percent + "%");
                }
            } else { // Horizontal
                if(that.options.slide) {
                    $(this).stop().animate({left: percent + "%"});
                    $input.stop().animate({left: percent + "%"});
                } else {
                    $(this).css("left", percent + "%");
                    $input.css("left", percent + "%");
                }
            }

            // Update tooltip value (if required)
            if(that.options.tooltips) {
                that.$tooltips.eq(index).html(that.options.tooltipFormatter(that.values[index]));
            }
        });
    },

    _updateFill: function() {
        var that = this;
        var percent;

        if(that.values.length !== 0) {
            if(that.values.length === 2) { // Double value/handle
                percent = ((that._getLowestValue() - that.options.min) / (that.options.max - that.options.min)) * 100;
                var secondPercent = ((that._getHighestValue() - that.options.min) / (that.options.max - that.options.min)) * 100;
                var percentDiff = secondPercent - percent;
                if(that.options.orientation === "vertical") {
                    if(that.options.slide) {
                        that.$fill.stop().animate({bottom: percent + "%", height: percentDiff + "%"});
                    } else {
                        that.$fill.css("bottom", percent + "%").css("height", percentDiff + "%");
                    }
                } else { // Horizontal
                    if(that.options.slide) {
                        that.$fill.stop().animate({left: percent + "%", width: percentDiff + "%"});
                    } else {
                        that.$fill.css("left", percent + "%").css("width", percentDiff + "%");
                    }
                }
            } else { // Single value/handle
                percent = ((that.values[0] - that.options.min) / (that.options.max - that.options.min)) * 100;
                if(that.options.orientation === "vertical") {
                    if(that.options.slide) {
                        that.$fill.stop().animate({height: percent + "%"});
                    } else {
                        that.$fill.css("height", percent + "%");
                    }
                } else {
                    if(that.options.slide) {
                        that.$fill.stop().animate({width: percent + "%"});
                    } else {
                        that.$fill.css("width", percent + "%");
                    }
                }
            }
        }
        if(that.options.ticks) {
            that._coverTicks();
        }
    },

    _coverTicks: function() {
        var that = this;

        // Ticks covered by the fill are given 'covered' class
        that.$ticks.each(function(index) {
            var value = that._getValueFromCoord($(this).offset().left, $(this).offset().top);
            if(that.values.length === 2) { // TODO add a parameter to indicate multi values/handles
                if((value > that._getLowestValue()) && (value < that._getHighestValue())) {
                    if(!$(this).hasClass('covered')) $(this).addClass('covered');
                } else {
                    $(this).removeClass('covered');
                }
            } else {
                if(value < that._getHighestValue()) {
                    if(!$(this).hasClass('covered')) $(this).addClass('covered');
                } else {
                    $(this).removeClass('covered');
                }
            }
        });
    },

    _getValueFromCoord: function(posX, posY, restrictBounds) {
        var that = this;
        var percent, snappedValue, remainder;
        var elementOffset = that.$element.offset();

        if(that.options.orientation === "vertical") {
            var elementHeight = that.$element.height();
            percent = ((elementOffset.top + elementHeight) - posY) / elementHeight;
        } else {
            var elementWidth = that.$element.width();
            percent = ((posX - elementOffset.left) / elementWidth);
        }
        
        // if the bounds are retricted, as with _handleClick, we souldn't change the value.
        if (restrictBounds && (percent<0 || percent>1)) return NaN;
        
        var rawValue = that.options.min * 1 + ((that.options.max - that.options.min) * percent);

        if(rawValue >= that.options.max) return that.options.max;
        if(rawValue <= that.options.min) return that.options.min;

        // Snap value to nearest step
        remainder = ((rawValue - that.options.min) % that.options.step);
        if(Math.abs(remainder) * 2 >= that.options.step) {
            snappedValue = (rawValue - remainder) + (that.options.step * 1); // *1 for IE bugfix: Interpretes expr. as string!
        } else {
            snappedValue = rawValue - remainder;
        }
        
        return snappedValue;
    },

    _getHighestValue: function() {
      return Math.max.apply(null, this.values);
    },

    _getLowestValue: function() {
      return Math.min.apply(null, this.values);
    },
    
    /** @ignore */
    _isTouch: function() {
        return 'ontouchstart' in window;
    }

    /*update: function() {
        // TODO: Single update method
    }*/
  });



  CUI.util.plugClass(CUI.Slider);

  // Data API
  if (CUI.options.dataAPI) {
    $(document).on("cui-contentloaded.data-api", function(e) {
        $(".slider[data-init='slider']", e.target).slider();
    });
  }
}(window.jQuery));


/*


 <!--section id="Slider">
 <h2 class="line">Slider</h2>
 <p>Different types of sliders.</p>

 <div class="componentSample">
 <div class="example">
 <div class="filterSample">
 <div class="sampleTitle left">Standard</div>
 <div class="slider horizontal">
 <div class="range" style="width: 20%"></div>
 <span class="tick" style="left: 20%"></span>
 <div class="handle" style="left: 45%"></div>
 <div class="tooltip info arrow-left">
 <span>45%</span>
 </div>
 </div>

 </div>
 </div>

 </section-->

    */<|MERGE_RESOLUTION|>--- conflicted
+++ resolved
@@ -50,17 +50,6 @@
     @example
     <caption>Instantiate by jQuery plugin</caption>
     $(".slider-markupless").slider({
-<<<<<<< HEAD
-        min: 0,
-        max: 100,
-        step: 5,
-        value: 50,
-        ticks: true,
-        filled: true,
-        orientation: "vertical",
-        tooltips: true
-    });
-=======
             min: 0,
             max: 100,
             step: 5,
@@ -71,28 +60,21 @@
             tooltips: true,
             slide: true
         });
->>>>>>> 6b485371
 
       @desc Creates a slider from a div
       @constructs
       
-      @param {Object} options         Component options
+      @param {Object}   options                               Component options
       @param {number} [options.step=1]  The steps to snap in
       @param {number} [options.min=1]   Minimum value
       @param {number} [options.max=100] Maximum value
       @param {number} [options.value=1] Starting value
       @param {number} [options.tooltips=false] Show tooltips?
       @param {String} [options.orientation=horizontal]  Either 'horizontal' or 'vertical'
-<<<<<<< HEAD
-      @param {boolean} [options.slide=false]    True for smooth sliding animations 
+      @param {boolean} [options.slide=false]    True for smooth sliding animations. Can make the slider unresponsive on some systems. 
       @param {boolean} [options.disabled=false] True for a disabled element
       @param {boolean} [options.bound=false] For multi-input sliders, indicates that the min value is bounded by the max value and the max value is bounded by the min
     **/
-=======
-      @param {boolean} [options.slide=false]    True for smooth sliding animations. Can make the slider unresponsive on some systems. 
-      @param {boolean} [options.disabled=false] True for a disabled element*      
-    */
->>>>>>> 6b485371
     construct: function(options) {
         var that = this;
 
@@ -116,20 +98,14 @@
         if(this.$element.hasClass('filled')) {
             that.options.filled = true;
         }
-<<<<<<< HEAD
-                
-        if(this.$element.hasClass('slide')) {
+
+        if (this.$element.data("slide")) {
             that.options.slide = true;
         }
 
         if(this.$element.hasClass('bound')) {
             that.options.bound = true;
         }
-=======
-        if (this.$element.data("slide")) {
-            that.options.slide = true;
-        }
->>>>>>> 6b485371
         
         var elementId = this.$element.attr('id');
         // if the element doesn't have an id, build a unique id using the $.expando property
@@ -221,7 +197,7 @@
                         $this.attr("aria-labelledby", ($this.attr("aria-labelledby").length ? " ":"")+thisId+"-label"+index);
                     }
                     
-                    if (!that._isTouch())
+                    if (!CUI.util.isTouch)
                     {
                         $(this).fipo("touchstart", "mousedown", function(event) {
                             that.$handles.eq(index).focus();
@@ -261,16 +237,16 @@
             {
                 $this.attr("aria-labelledby", $this.attr("aria-labelledby")+($this.attr("aria-labelledby").length ? " ":"")+$label.attr("id"));
             }
-			
-			if ($label.length===0 && $this.attr("aria-labelledby").length>0)
+            
+            if ($label.length===0 && $this.attr("aria-labelledby").length>0)
             {
-				$label = $("#"+$this.attr("aria-labelledby").split(" ")[0]);
-            }
-			
-			if ($this.attr("aria-labelledby").length===0)
-			{
-				$this.removeAttr("aria-labelledby");
-			}
+                $label = $("#"+$this.attr("aria-labelledby").split(" ")[0]);
+            }
+            
+            if ($this.attr("aria-labelledby").length===0)
+            {
+                $this.removeAttr("aria-labelledby");
+            }
 
             // setting default step
             if (!$this.is("[step]")) $this.attr('step', that.options.step);
@@ -301,7 +277,7 @@
                 }
             }            
             
-            if (that._isTouch())
+            if (CUI.util.isTouch)
             {
                 // handle input value changes 
                 $this.on("change", function(event) {
@@ -322,21 +298,21 @@
                 // on desktop, we don't want the input to receive focus
                 $this.attr({"aria-hidden":true,"tabindex":-1,"hidden":"hidden"});
                 
-				if (index===0) {
-					if ($label) {
-						$label.on("click", function(event) {
-						   if (that.options.disabled) return;
-						   that._clickLabel(event);
-						}.bind(this));
-					}
-					
-					if ($legend) {
-						$legend.on("click", function(event) {
-							if (that.options.disabled) return;
-							that._clickLabel(event);
-						}.bind(this));
-					}
-				}
+                if (index===0) {
+                    if ($label) {
+                        $label.on("click", function(event) {
+                           if (that.options.disabled) return;
+                           that._clickLabel(event);
+                        }.bind(this));
+                    }
+                    
+                    if ($legend) {
+                        $legend.on("click", function(event) {
+                            if (that.options.disabled) return;
+                            that._clickLabel(event);
+                        }.bind(this));
+                    }
+                }
             }
         });
 
@@ -353,7 +329,7 @@
         this.$element.on('change:disabled', this._processDisabledChanged.bind(this));      
         this.$element.on('change:min', this._processMinMaxStepChanged.bind(this));      
         this.$element.on('change:max', this._processMinMaxStepChanged.bind(this));      
-        this.$element.on('change:step', this._processMinMaxStepChanged.bind(this));  
+        this.$element.on('change:step', this._processMinMaxStepChanged.bind(this));
                               
         // Adjust dom to our needs
         this._render();
@@ -369,12 +345,9 @@
       disabled: false,
       tooltips: false,
       tooltipFormatter: function(value) { return value.toString(); },
-<<<<<<< HEAD
+      ticks: false,
+      filled: false,
       bound: false
-=======
-      ticks: false,
-      filled: false
->>>>>>> 6b485371
     },
 
     values: [],
@@ -402,21 +375,21 @@
     },
     
     _renderMissingElements: function() {
-		if (!this.$element.find("input").length) {
-			var that = this,
-			    el, 
-			    values = ($.isArray(this.options.value)) ? this.options.value : [this.options.value];
-			    $.each(values, function(index, value) {
-			        el = $("<input>");
-			        el.attr({
-			            "type": "range",
-			            "min": that.options.min,
-			            "max": that.options.max,
-			            "step": that.options.step,
-			            "value": value              
-			        }).val(value);
-			        that.$element.append(el);
-				});
+        if (!this.$element.find("input").length) {
+            var that = this,
+                el, 
+                values = ($.isArray(this.options.value)) ? this.options.value : [this.options.value];
+                $.each(values, function(index, value) {
+                    el = $("<input>");
+                    el.attr({
+                        "type": "range",
+                        "min": that.options.min,
+                        "max": that.options.max,
+                        "step": that.options.step,
+                        "value": value              
+                    }).val(value);
+                    that.$element.append(el);
+                });
         }
         
         if (!this.$element.find("div.clickarea").length) {
@@ -433,7 +406,7 @@
     
     _processValueChanged: function() {
         var that = this, 
-		    values = ($.isArray(this.options.value)) ? this.options.value : [this.options.value];
+            values = ($.isArray(this.options.value)) ? this.options.value : [this.options.value];
         $.each(values, function(index, value) {
             that._updateValue(index, value, true); // Do not trigger change event on programmatic value update!
         });
@@ -449,7 +422,7 @@
         this.$element.find("input").attr("max", this.options.max);
         this.$element.find("input").attr("step", this.options.step);
         
-		$.each(this.values, function(index, value) {
+        $.each(this.values, function(index, value) {
             that._updateValue(index, value, true); // Ensure current values are between min and max
         });
         
@@ -472,15 +445,15 @@
     _processDisabledChanged: function() {
         if (this.options.disabled) {
             this.$inputs.attr("disabled","disabled");
-			this.$handles.each(function() {
-				$(this).removeClass("focus");
-				$(this).parent().removeClass("focus");
-			});			
-            if (this._isTouch()) 
+            this.$handles.each(function() {
+                $(this).removeClass("focus");
+                $(this).parent().removeClass("focus");
+            });            
+            if (CUI.util.isTouch) 
                 this.$handles.attr("aria-disabled",true).removeAttr("tabindex");
         } else {
             this.$inputs.removeAttr("disabled");
-            if (this._isTouch())
+            if (CUI.util.isTouch)
                 this.$handles.removeAttr("aria-disabled").attr("tabindex",0);
         }
         this.$element.toggleClass("disabled", this.options.disabled);                 
@@ -605,7 +578,7 @@
                 }
             }
             
-            if (that._isTouch()) {
+            if (CUI.util.isTouch) {
                 handle.attr("aria-hidden", true);
                 $(this).attr("tabindex", 0).removeAttr("aria-hidden").removeAttr("hidden");
             } else {
@@ -664,7 +637,10 @@
             }
         }
         
-        if (!that._isTouch()) {
+        if (!CUI.util.isTouch) {
+            if (event.type === "mousedown") {
+                that.$handles.eq(pos).data("mousedown", true);
+            }
             that.$handles.eq(pos).focus();
         }            
     },
@@ -704,17 +680,25 @@
     _focus: function(event) {
         if (this.options.disabled) return false;
         var that = this,
-            $this = $(event.target);
-        that.$element.addClass("focus");
-        $this.closest(".value").addClass("focus").find(".handle").addClass("focus");
+            $this = $(event.target),
+			$value = $this.closest(".value"),
+			$handle = $value.find(".handle");
+		if (!$handle.data("mousedown")) {
+            that.$element.addClass("focus");
+            $value.addClass("focus");
+			$handle.addClass("focus");
+		}
     },
 
     _blur: function(event) {
         if (this.options.disabled) return false;
         var that = this,
-        $this = $(event.target);
+        $this = $(event.target),
+		$value = $this.closest(".value"),
+		$handle = $value.find(".handle");
         that.$element.removeClass("focus");
-        $this.closest(".value").removeClass("focus").find(".handle").removeClass("focus");
+		$value.removeClass("focus");
+		$handle.removeClass("focus").removeData("mousedown");
     },
     
     _keyDown: function(event) {
@@ -728,6 +712,10 @@
             minimum = Number(that.options.min),
             maximum = Number(that.options.max),
             page = Math.max(step,Math.round((maximum-minimum)/10));
+		
+		$this.removeData("mousedown");
+		that._focus(event);
+		
         switch(event.keyCode) {
             case 40:
             case 37:
@@ -772,7 +760,7 @@
         if(this.options.disabled) return false;
         event.preventDefault();
         
-        var that = this;
+        var that = this, $handle;
         
         this.draggingPosition = -1;
         this.$handles.each(function(index, handle) {
@@ -789,15 +777,19 @@
             return;
         }
         
-        this.$handles.eq(this.draggingPosition).addClass("dragging");
+        $handle = this.$handles.eq(this.draggingPosition);
+        
+        $handle.addClass("dragging");
         this.$element.closest("body").addClass("slider-dragging-cursorhack");
         
         $(window).fipo("touchmove.slider", "mousemove.slider", this._handleDragging.bind(this));
         $(window).fipo("touchend.slider", "mouseup.slider", this._mouseUp.bind(this));
 
-        if (this.$handles.eq(this.draggingPosition) !== document.activeElement && !that._isTouch())
-        {
-            this.$handles.eq(this.draggingPosition).focus();
+        if ($handle !== document.activeElement && !CUI.util.isTouch) {
+            if (event.type === "mousedown") {
+                $handle.data("mousedown", true);
+            }
+            $handle.focus();
         }
         //update();
     },
@@ -829,9 +821,9 @@
         $(window).unbind("mousemove.slider touchmove.slider");
         $(window).unbind("mouseup.slider touchend.slider");
     },
-	
-	_clickLabel: function(event) {
-		this.$handles.eq(0)[0].focus();
+    
+    _clickLabel: function(event) {
+        this.$handles.eq(0)[0].focus();
     },
 
     _updateValue: function(pos, value, doNotTriggerChange) {
@@ -841,7 +833,7 @@
             if (value < this.options.min) value = this.options.min;
 
             if(pos === 0 || pos === 1) {
-				if (that.$inputs.length===2 && this.options.bound)
+                if (that.$inputs.length===2 && this.options.bound)
                 {
                     if (pos===0) {
                         value = Math.min(value, Number(that.$inputs.eq(1).val()));
@@ -859,7 +851,7 @@
                 }
                 that.values[pos] = value.toString();
                 that.$inputs.eq(pos).val(value).attr("value",value);
-				that.$handles.eq(pos).attr({"aria-valuenow":value,"aria-valuetext":value});
+                that.$handles.eq(pos).attr({"aria-valuenow":value,"aria-valuetext":value});
                 if (!doNotTriggerChange) {
                     setTimeout(function() {
                         that.$inputs.eq(pos).change(); // Keep input element value updated too and fire change event for any listeners
@@ -1006,11 +998,6 @@
 
     _getLowestValue: function() {
       return Math.min.apply(null, this.values);
-    },
-    
-    /** @ignore */
-    _isTouch: function() {
-        return 'ontouchstart' in window;
     }
 
     /*update: function() {
