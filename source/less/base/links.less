--- conflicted
+++ resolved
@@ -17,12 +17,9 @@
     outline-offset: 0;
     
     text-decoration: underline;
-<<<<<<< HEAD
-=======
   }
 
   &.disabled {
     opacity: 0.15;
->>>>>>> 53a61223
   }
 }