--- conflicted
+++ resolved
@@ -8,20 +8,12 @@
     .iosTapHoldPreventDefault;
 
     position: relative;
-<<<<<<< HEAD
-    float: left;
-=======
->>>>>>> b7e3c972
     font-size: 12*@px;
     line-height: 18*@px;
 
     // The card link contains everything
     > a,
-<<<<<<< HEAD
-    > div {
-=======
-    > .card {
->>>>>>> b7e3c972
+    > .card {
         text-decoration: none;
         color: @card-text-color;
     }
