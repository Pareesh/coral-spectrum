/*global module:false*/
module.exports = function(grunt) {
  /**
   JavaScript file include order
   Add new components to this array _after_ the components they inherit from
  */
  var includeOrder = {
    "cui-templates": [
      '{build}/CUI.Templates.js'
    ],
    "cui": [
      // Class system
      'Class.js',

      // Namespace
      'CUI.js',

      // Utilities
      'CUI.Util.js',

      // Components
      'components/CUI.Widget.js',
      'components/CUI.Modal.js',
      'components/CUI.Tabs.js',
      'components/CUI.Alert.js',
      'components/CUI.Rail.js',
      'components/CUI.Popover.js',
      'components/CUI.DropdownList.js',
      'components/CUI.Dropdown.js',
      'components/CUI.Filters.js',
      'components/CUI.Slider.js',
      'components/CUI.Datepicker.js',
      'components/CUI.Pulldown.js',
      'components/CUI.Sticky.js',
      'components/CUI.PathBrowser.js',
      'components/CUI.Wizard.js',
      'components/CUI.FileUpload.js'
    ],
    "cui-rte": [
      'components/rte/Theme.js',
      'components/rte/cui/ToolkitImpl.js',
      'components/rte/cui/ToolbarImpl.js',
      'components/rte/cui/ElementImpl.js',
      'components/rte/cui/ParaFormatterImpl.js',
      'components/rte/cui/StyleSelectorImpl.js',
      'components/rte/cui/CuiToolbarBuilder.js',
      'components/rte/cui/CmItemImpl.js',
      'components/rte/cui/CmSeparatorImpl.js',
      'components/rte/cui/CuiContextMenuBuilder.js',
      'components/rte/cui/CuiDialogManager.js',
      'components/rte/cui/CuiDialogHelper.js',

      'components/rte/stub/ToolkitImpl.js',
      'components/rte/stub/ToolbarImpl.js',
      'components/rte/stub/ElementImpl.js',
      'components/rte/stub/ParaFormatterImpl.js',
      'components/rte/stub/StyleSelectorImpl.js',
      'components/rte/stub/StubToolbarBuilder.js',
      'components/rte/stub/CmItemImpl.js',
      'components/rte/stub/CmSeparatorImpl.js',
      'components/rte/stub/StubContextMenuBuilder.js',
      'components/rte/stub/StubDialogManager.js',
      'components/rte/stub/StubDialogHelper.js',

      'components/CUI.RichText.js',

      'components/rte/init.js'
    ]
  };

  var packages = {
    "cui": [ "cui-templates", "cui"],
    "cui-rte": [ "cui-rte" ]
  };

  /**
    Build directories
    Any directories used by the build should be defined here
  */
  var dirs = {
    build: 'build',
    source: 'source',
    temp: 'temp',
    components: 'components',
    modules: 'node_modules',
    rte: "rte"
  };

  /**
    Get array of CUI includes in the correct order

    @param pkg      The package to build
    @param jsPath   Base path to prepend to each include
  */
  function getIncludes(pkg, jsPath) {
    var includes = [ ];
    var def = packages[pkg];
    def.forEach(function(_set) {
        includeOrder[_set].forEach(function(_file) {
          var pref = "{build}";
          var prefLen = pref.length;
          if ((_file.length >= prefLen) && (_file.substring(0, prefLen) === pref)) {
            includes.push(dirs.build + "/js/" + _file.substring(prefLen + 1));
          }
          includes.push(jsPath + _file);
        });
    });
    return includes;
  }

  // External tasks
  grunt.loadTasks('tasks');
  grunt.loadNpmTasks('grunt-contrib-clean');
  grunt.loadNpmTasks('grunt-contrib-compress');
  grunt.loadNpmTasks('grunt-contrib-copy');
  grunt.loadNpmTasks('grunt-contrib-handlebars');
  grunt.loadNpmTasks('grunt-contrib-mincss');
  grunt.loadNpmTasks('grunt-contrib-less');
  grunt.loadNpmTasks('grunt-mocha');
  //grunt.loadNpmTasks('grunt-hub');

  // Read in package.json
  var pkg = grunt.file.readJSON('package.json');

  grunt.initConfig({
    // Meta and build configuration
    meta: {
      version: pkg.version,
      appName: pkg.name,
      appWebSite: pkg.repository.url
    },
    dirs: dirs,

    // Configuration
    jshint: {
      options: {
        eqeqeq: true,
        immed: true,
        latedef: true,
        newcap: true,
        noarg: true,
        sub: true,
        undef: true,
        boss: true,
        eqnull: true,
        browser: true,
        smarttabs: true,
        predef: [
          '$',            // jQuery
          'jQuery',       // jQuery
          'console',      // console.log...
          'Backbone',     // Backbone
          '_',            // Underscore
          'Handlebars',   // Handlebars
          'prettyPrint',  // google-code-prettify
          'CUI',          // CoralUI
          'Class'         // Class
        ]
      },
      globals: {}
    },

    // Task definitions
    clean: {
      build: '<%= dirs.build %>',
      jsdoc: '<%= dirs.build %>/jsdoc',
      tests: [
        '<%= dirs.build %>/test/*.js',
        '<%= dirs.build %>/test/*.html'
      ]
    },

    copy: {
      guide: {
        src: '<%= dirs.source %>/guide/**',
        dest: '<%= dirs.build %>/'
      },
      images: {
        options: {
          basePath: 'images'
        },
        src: '<%= dirs.source %>/images/**',
        dest: '<%= dirs.build %>/images/'
      },
      fonts: {
        src: '<%= dirs.source %>/fonts/**',
        dest: '<%= dirs.build %>/fonts/'
      },
      less_bootstrap_tmp: {
        src: '<%= dirs.components %>/bootstrap/less/*',
        dest: '<%= dirs.temp %>/less/bootstrap/'
      },
      less_bootstrap_build: {
        src: '<%= dirs.components %>/bootstrap/less/*',
        dest: '<%= dirs.build %>/less/bootstrap/'
      },
      less_cui: {
        src: '<%= dirs.source %>/less/**',
        dest: '<%= dirs.build %>/less/'
      },
      libs: {
        files: {
          '<%= dirs.build %>/js/libs/jquery.js': '<%= dirs.components %>/jquery/index.js',
          '<%= dirs.build %>/js/libs/underscore.js': '<%= dirs.components %>/underscore/index.js',
          '<%= dirs.build %>/js/libs/handlebars.js': '<%= dirs.components %>/handlebars/index.js'
        }
      },
      dependencies: {
        files: {
          '<%= dirs.build %>/js/libs/toe.js': '<%= dirs.source %>/js/plugins/toe.js',
          '<%= dirs.build %>/js/libs/jquery-fingerpointer.js': '<%= dirs.source %>/js/plugins/jquery-fingerpointer.js',
          '<%= dirs.build %>/js/libs/jquery-gridlayout.js': '<%= dirs.source %>/js/plugins/jquery-gridlayout.js'
        }
      },
      rte: {
        files: {
          '<%= dirs.build %>/js/libs/rte-core-jquery.js': '<%= dirs.rte %>/build/js/rte-core-jquery.js'
        }
      },
      prettyify: {
        src: '<%= dirs.components %>/bootstrap/docs/assets/js/google-code-prettify/*',
        dest: '<%= dirs.build %>/examples/assets/google-code-prettify/'
      },
      tests: {
        src: '<%= dirs.source %>/test/**',
        dest: '<%= dirs.build %>/test/'
      },
      test_libs: {
        files: {
          '<%= dirs.build %>/test/libs/mocha/': [
            '<%= dirs.modules %>/mocha/mocha.js',
            '<%= dirs.modules %>/mocha/mocha.css'
          ],
          '<%= dirs.build %>/test/libs/chai/': [
            '<%= dirs.modules %>/chai/chai.js'
          ],
          '<%= dirs.build %>/test/libs/chai-jquery/': [
            '<%= dirs.modules %>/chai-jquery/chai-jquery.js'
          ],
          '<%= dirs.build %>/test/libs/sinon/': [
            '<%= dirs.modules %>/sinon/lib/**'
          ],
          '<%= dirs.build %>/test/libs/sinon-chai/': [
            '<%= dirs.modules %>/sinon-chai/lib/sinon-chai.js'
          ]
        }
      }
    },

    mincss: {
      main: {
        files: {
          '<%= dirs.build %>/css/cui.min.css': '<%= dirs.build %>/css/cui.css'
        }
      }
    },

    handlebars: {
      compile: {
        options: {
          wrapped: true,
          namespace: 'CUI.Templates',
          processName: function(path) {
            // Pull the filename out as the template name
            return path.split('/').pop().split('.').shift();
          }
        },
        files: {
          '<%= dirs.build %>/js/CUI.Templates.js': '<%= dirs.source %>/templates/*'
        }
      }
    },

    compress: {
      release: {
        options: {
          mode: 'zip'
        },
        files: {
          '<%= dirs.build %>/cui-<%= meta.version %>.zip': [
            '<%= dirs.build %>/css/**',
            '<%= dirs.build %>/fonts/**',
            '<%= dirs.build %>/images/**',
            '<%= dirs.build %>/js/**',
            '<%= dirs.build %>/less/**'
          ]
        }
      },
      full: {
        options: {
          mode: 'zip'
        },
        files: {
          '<%= dirs.build %>/cui-<%= meta.version %>-full.zip': [
            '<%= dirs.build %>/css/**',
            '<%= dirs.build %>/examples/**',
            '<%= dirs.build %>/fonts/**',
            '<%= dirs.build %>/images/**',
            '<%= dirs.build %>/js/**',
            '<%= dirs.build %>/jsdoc/**',
            '<%= dirs.build %>/less/**',
            '<%= dirs.build %>/test/**',
            '<%= dirs.build %>/index.html'
          ]
        }
      }
    },

    jsdoc3: {
      cui: {
        template: '<%= dirs.source %>/docTemplate',
        jsdoc: '<%= dirs.components %>/JSDoc/jsdoc',
        src: ['<%= dirs.source %>/js/*.js','<%= dirs.source %>/js/components/**'],
        dest: '<%= dirs.build %>/jsdoc'
      }
    },

    lint: {
      files: [
        'grunt.js',
        // exclude RTE for now ...
        '<%= dirs.source %>/js/*.js',
        '<%= dirs.source %>/js/components/*',
        '<%= dirs.source %>/guide/examples/assets/guide.js'
      ]
    },

    concat: {
      cui: {
        src: getIncludes("cui", dirs.source+'/js/'),
        dest: '<%= dirs.build %>/js/CUI.js'
      },
      cui_cc: {
        src: getIncludes("cui", dirs.temp+'/js_instrumented/'),
        dest: '<%= dirs.temp %>/js_instrumented/CUI_cc.js'
      },
      cui_rte: {
        src: getIncludes("cui-rte", dirs.source+'/js/'),
        dest: '<%= dirs.build %>/js/cui-rte.js'
      }
    },

    /*
    hub: {
      rte: {
        src: [ '<%= dirs.rte%>/grunt.js'],
        tasks: [ 'full' ]
      }
    },
    */
    subgrunt: {
      rte: {
        subdir: './rte/',
        args: ['full']
      }
    },

    min: {
      cui: {
        src: ['<config:concat.cui.dest>'],
        dest: '<%= dirs.build %>/js/CUI.min.js'
      },
      cui_rte: {
        src: ['<config:concat.cui_rte.dest>'],
        dest: '<%= dirs.build %>/js/cui-rte.min.js'
      }
      // TBD: minify individual JS files?
    },

    less: {
      "cui-wrapped": {
        options: {
          paths: [  // grunt-contrib-less doesn't support template tags, use dirs instead
            dirs.build+'/less/',
            dirs.temp+'/less/'
          ]
        },
        files: {
          '<%= dirs.temp %>/cui-wrapped.css': '<%= dirs.source %>/less/cui-wrapped.less'
        }
      },
      "cui": {
        options: {
          paths: [  // grunt-contrib-less doesn't support template tags, use dirs instead
            dirs.build+'/less/',
            dirs.temp+'/less/'
          ]
        },
        files: {
          '<%= dirs.build %>/css/cui.css': '<%= dirs.source %>/less/cui.less'
        }
      },
      "guide": {
        options: {
          paths: [  // grunt-contrib-less doesn't support template tags, use dirs instead
            dirs.source+'/less/', // must hardcode paths here, grunt-contrib-less doesn't support template tags
            dirs.temp+'/less/' // must hardcode paths here, grunt-contrib-less doesn't support template tags
          ]
        },
        files: {
          '<%= dirs.build %>/examples/assets/guide.css': '<%= dirs.source %>/guide/examples/assets/guide.less'
        }
      },
      "wizard": {
        options: {
          paths: [  // grunt-contrib-less doesn't support template tags, use dirs instead
            dirs.source+'/less/', // must hardcode paths here, grunt-contrib-less doesn't support template tags
            dirs.temp+'/less/' // must hardcode paths here, grunt-contrib-less doesn't support template tags
          ]
        },
        files: {
          '<%= dirs.build %>/examples/assets/wizard.css': '<%= dirs.source %>/guide/examples/assets/wizard.less'
        }
      }
    },

    mvn: {
      build: {}
    },

    mocha: {
      cui: {
        run: true,

        src: [
          '<%= dirs.build %>/test/index.html'
        ]
      }
    },

    coverage: {},

    font: {
      options: {
        src: '<%= dirs.source %>/images/icons/',
        dest_css: '<%= dirs.build %>/less/base/',
        dest_font: '<%= dirs.build %>/fonts/',
        dest_css_name: 'icons_mono.less',
        dest_font_name: 'AdobeIcons',
        prefix: 'icon-'
      }
    },


    icons: {
      all: {
        src: [
          '<%= dirs.source %>/images/icons_color/*.svg'
        ],
        dest: '<%= dirs.build %>/less/base/icons_color.less',
        prefix: 'icon-'
      }
    },

    iconbrowser: {
      all: {
        src: '<%= dirs.source %>/images/icons/**/*',
        dest: '<%= dirs.build %>/examples/assets/iconbrowser.json'
      }
    },

    iconbrowser: {
      all: {
        src: '<%= dirs.source %>/images/icons/**/*',
        dest: '<%= dirs.build %>/examples/assets/iconbrowser.json'
      }
    },

    // Watch operations
    watch: {
      copy_guide: {
        files: '<%= dirs.source %>/guide/**',
        tasks: 'copy:guide'
      },

      lint_js: {
        files: '<config:lint.files>',
        tasks: 'lint'
      },

      concat_min_js: {
        files: [
          '<%= dirs.source %>/js/**'
        ],
        tasks: 'concat:cui min:cui'
      },

      compile_less_min_css: {
        files: '<%= dirs.source %>/less/**',
        tasks: 'copy:less_cui less:cui mincss'
      },

      compile_guide_less: {
        files: '<%= dirs.source %>/guide/examples/assets/guide.less',
        tasks: 'less:guide'
      },

      compile_handlebars: {
        files: '<%= dirs.source %>/templates/*',
        tasks: 'handlebars concat:cui min:cui'
      },

      copy_tests: {
        files: '<%= dirs.source %>/test/**',
        tasks: 'clean:tests copy:tests'
      },

      copy_plugins: {
          files: '<%= dirs.source %>/js/plugins/**',
          tasks: "copy:libs"
      },

      run_tests: {
        files: [
          '<%= dirs.source %>/js/**',
          '<%= dirs.build %>/js/CUI.Templates.js',
          '<%= dirs.source %>/test/**'
        ],
        tasks: 'mocha'
      },

      rte: {
        files: ['rte/grunt.js'],
        tasks: 'concat'
      }

    }
  });

  // Partial build for development
<<<<<<< HEAD
  grunt.registerTask('partial', 'lint copy handlebars font icons iconbrowser concat:cui min:cui less mincss mocha');
=======
  grunt.registerTask('partial', 'lint copy handlebars font iconbrowser concat:cui min:cui less concat:cui_css mincss mocha');
>>>>>>> f6df0d93

  // Build and copy RTE
  grunt.registerTask("rte", 'subgrunt:rte copy:rte');

  // Full build with docs and compressed file
<<<<<<< HEAD
  grunt.registerTask('full-build', 'lint rte copy font icons iconbrowser handlebars concat:cui concat:cui_rte min less mincss mocha jsdoc');
=======
  grunt.registerTask('full-build', 'lint rte copy font iconbrowser handlebars concat:cui concat:cui_rte min less concat:cui_css mincss mocha jsdoc');
>>>>>>> f6df0d93

  // Full build with docs and compressed file
  grunt.registerTask('full', 'clean full-build');

  // Release build
  // TODO: add maven?
  grunt.registerTask('release', 'clean full-build coverage compress');

  // Rename mvn task so we can override it
  grunt.task.renameTask('mvn', 'mvn-install');

  // Almost full build, just the stuff needed for Granite install
<<<<<<< HEAD
  grunt.registerTask('mvn-build', 'clean lint copy:images copy:fonts copy:dependencies copy:less_bootstrap_tmp copy:less_bootstrap_build copy:less_cui font icons iconbrowser handlebars concat:cui less:cui');
=======
  grunt.registerTask('mvn-build', 'clean lint copy:images copy:fonts copy:dependencies copy:less_bootstrap_tmp copy:less_bootstrap_build copy:less_cui font iconbrowser handlebars concat:cui less:cui concat:cui_css');
>>>>>>> f6df0d93

  // Custom build for maven
  grunt.registerTask('mvn', 'mvn-build mvn-install');

  // Rename mvn-deploy task so we can override it
  grunt.task.renameTask('mvn-deploy', 'mvn-nexus-deploy');

  // mvn deploy task for jenkins
  grunt.registerTask('mvn-deploy', 'mvn-build mvn-nexus-deploy');

  // Rename watch task so we can override it
  grunt.task.renameTask('watch', 'watch-start');

  // Redefine watch to build partial first
  grunt.registerTask('watch', 'partial watch-start');

  // Rename jsdoc task so we can override it
  grunt.task.renameTask('jsdoc', 'jsdoc3');

  // Redefine jsdoc task to clean first
  grunt.registerTask('jsdoc', 'clean:jsdoc jsdoc3');

  // Default task
  grunt.registerTask('default', 'partial');
};<|MERGE_RESOLUTION|>--- conflicted
+++ resolved
@@ -528,21 +528,13 @@
   });
 
   // Partial build for development
-<<<<<<< HEAD
   grunt.registerTask('partial', 'lint copy handlebars font icons iconbrowser concat:cui min:cui less mincss mocha');
-=======
-  grunt.registerTask('partial', 'lint copy handlebars font iconbrowser concat:cui min:cui less concat:cui_css mincss mocha');
->>>>>>> f6df0d93
 
   // Build and copy RTE
   grunt.registerTask("rte", 'subgrunt:rte copy:rte');
 
   // Full build with docs and compressed file
-<<<<<<< HEAD
   grunt.registerTask('full-build', 'lint rte copy font icons iconbrowser handlebars concat:cui concat:cui_rte min less mincss mocha jsdoc');
-=======
-  grunt.registerTask('full-build', 'lint rte copy font iconbrowser handlebars concat:cui concat:cui_rte min less concat:cui_css mincss mocha jsdoc');
->>>>>>> f6df0d93
 
   // Full build with docs and compressed file
   grunt.registerTask('full', 'clean full-build');
@@ -555,11 +547,8 @@
   grunt.task.renameTask('mvn', 'mvn-install');
 
   // Almost full build, just the stuff needed for Granite install
-<<<<<<< HEAD
   grunt.registerTask('mvn-build', 'clean lint copy:images copy:fonts copy:dependencies copy:less_bootstrap_tmp copy:less_bootstrap_build copy:less_cui font icons iconbrowser handlebars concat:cui less:cui');
-=======
-  grunt.registerTask('mvn-build', 'clean lint copy:images copy:fonts copy:dependencies copy:less_bootstrap_tmp copy:less_bootstrap_build copy:less_cui font iconbrowser handlebars concat:cui less:cui concat:cui_css');
->>>>>>> f6df0d93
+
 
   // Custom build for maven
   grunt.registerTask('mvn', 'mvn-build mvn-install');
