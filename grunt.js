--- conflicted
+++ resolved
@@ -235,25 +235,8 @@
     },
 
     concat: {
-<<<<<<< HEAD
-      js: {
-        src: [
-          '<%= dirs.source %>/js/Class.js',        // Class system
-          '<%= dirs.source %>/js/CUI.js',          // Namespace
-          '<%= dirs.build %>/js/CUI.Templates.js', // Templates
-          
-          // Components
-          '<%= dirs.source %>/js/CUI.Util.js',
-          '<%= dirs.source %>/js/components/CUI.Widget.js',
-          '<%= dirs.source %>/js/components/CUI.Modal.js',
-          '<%= dirs.source %>/js/components/CUI.Tabs.js',
-          '<%= dirs.source %>/js/components/CUI.Alert.js',
-          '<%= dirs.source %>/js/components/CUI.Filters.js'
-        ],
-=======
       cui: {
         src: getIncludes(dirs.source+'/js/'),
->>>>>>> cf22b1d7
         dest: '<%= dirs.build %>/js/CUI.js'
       },
       cui_cc: {
