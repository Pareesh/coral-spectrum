--- conflicted
+++ resolved
@@ -33,13 +33,9 @@
       'components/CUI.Filters.js',
       'components/CUI.Slider.js',
       'components/CUI.Datepicker.js',
-<<<<<<< HEAD
-      'components/CUI.Breadcrumbs.js'
-    ],
-=======
+      'components/CUI.Breadcrumbs.js',
       'components/CUI.Sticky.js'
   ],
->>>>>>> ad2eed67
     "rte-core": [
       'rte/setup.js',
 
