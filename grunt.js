--- conflicted
+++ resolved
@@ -185,11 +185,8 @@
           '<%= dirs.source %>/js/CUI.Util.js',
           '<%= dirs.source %>/js/components/CUI.Widget.js',
           '<%= dirs.source %>/js/components/CUI.Modal.js',
-<<<<<<< HEAD
-          '<%= dirs.source %>/js/components/CUI.Tabs.js'
-=======
+          '<%= dirs.source %>/js/components/CUI.Tabs.js',
           '<%= dirs.source %>/js/components/CUI.Alert.js'
->>>>>>> 9b14b3e8
         ],
         dest: '<%= dirs.build %>/js/CUI.js'
       }
