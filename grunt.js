--- conflicted
+++ resolved
@@ -208,11 +208,8 @@
           '<%= dirs.build %>/js/libs/jquery.js': '<%= dirs.components %>/jquery/index.js',
           '<%= dirs.build %>/js/libs/underscore.js': '<%= dirs.components %>/underscore/index.js',
           '<%= dirs.build %>/js/libs/handlebars.js': '<%= dirs.components %>/handlebars/index.js',
-<<<<<<< HEAD
-          '<%= dirs.build %>/js/libs/handlebars.full.js': '<%= dirs.components %>/handlebars-full/index.js'
-=======
+          '<%= dirs.build %>/js/libs/handlebars.full.js': '<%= dirs.components %>/handlebars-full/index.js',
           '<%= dirs.build %>/js/libs/moment.js': '<%= dirs.components %>/momentjs/index.js'
->>>>>>> e14ad1b2
         }
       },
       dependencies: {
