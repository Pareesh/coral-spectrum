--- conflicted
+++ resolved
@@ -473,13 +473,6 @@
       }
     },
 
-    iconbrowser: {
-      all: {
-        src: '<%= dirs.source %>/images/icons/**/*',
-        dest: '<%= dirs.build %>/examples/assets/iconbrowser.json'
-      }
-    },
-
     // Watch operations
     watch: {
       copy_guide: {
@@ -550,21 +543,13 @@
   });
 
   // Partial build for development
-<<<<<<< HEAD
-  grunt.registerTask('partial', 'lint font copy handlebars icons concat:cui min:cui less mincss mocha');
-=======
-  grunt.registerTask('partial', 'lint copy handlebars font icons iconbrowser concat:cui min:cui less mincss mocha');
->>>>>>> 635f9e26
+  grunt.registerTask('partial', 'lint font copy handlebars icons iconbrowser concat:cui min:cui less mincss mocha');
 
   // Build and copy RTE
   grunt.registerTask("rte", 'subgrunt:rte copy:rte');
 
   // Full build with docs and compressed file
-<<<<<<< HEAD
-  grunt.registerTask('full-build', 'lint rte font copy icons handlebars concat:cui concat:cui_rte min less mincss mocha jsdoc');
-=======
-  grunt.registerTask('full-build', 'lint rte copy font icons iconbrowser handlebars concat:cui concat:cui_rte min less mincss mocha jsdoc');
->>>>>>> 635f9e26
+  grunt.registerTask('full-build', 'lint rte font copy icons iconbrowser handlebars concat:cui concat:cui_rte min less mincss mocha jsdoc');
 
   // Full build with docs and compressed file
   grunt.registerTask('full', 'clean full-build');
