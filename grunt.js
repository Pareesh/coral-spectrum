--- conflicted
+++ resolved
@@ -20,14 +20,10 @@
     'components/CUI.Tabs.js',
     'components/CUI.Alert.js',
     'components/CUI.Rail.js',
-<<<<<<< HEAD
+    'components/CUI.DropdownList.js',
+    'components/CUI.Dropdown.js',
     'components/CUI.Filters.js',
     'components/CUI.Slider.js'
-=======
-    'components/CUI.DropdownList.js',
-    'components/CUI.Dropdown.js',
-    'components/CUI.Filters.js'
->>>>>>> a0429928
   ];
   
   /**
