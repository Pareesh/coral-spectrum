var dependencyUtils = require('@coralui/coralui-util-dependencies');

// Build a list of files for Karma
// We have to rebuild the default file set here
// because we're grabbing tests copied from node_modules to build
var includeOrder = dependencyUtils.getJavascriptPaths('.');

// Start with the basic external dependencies
var karmaFiles = [
  'build/js/libs/moment.js',
  'build/css/coral.css', // Include CSS so tests based on styles work
  'build/js/Coral.strings.js' // Include localized strings
];

// Add in the include order from package.json
karmaFiles = karmaFiles.concat(includeOrder);

// Add in the actual tests
karmaFiles = karmaFiles.concat([
  {
    pattern: 'build/resources/**',
    watched: false,
    served: true,
    included: false
  },
  {
    // Files to be available as window.__html__['base/build/tests/snippets/FILENAME.html']
    // Note: stripPathFromSnippets.js will change this to window.__html__['FILENAME.html']
    pattern: 'build/tests/snippets/**/*.html',
    watched: true,
    served: true,
    included: true // Include HTML snippets so they are preprocessed
  },
  {
    // Test helpers that will be included as executable JS
    pattern: 'build/tests/helpers/**/*.js',
    watched: true,
    served: true,
    included: true // Include testing helpers
  },
  {
    // Test fixtures to be served under /base/build/tests/fixtures/
    pattern: 'build/tests/fixtures/**/*',
    watched: true,
    served: true,
    included: false // Don't include non-executable files
  },

  // Remove the paths from snippet names under __html__
  '<%= dirs.modules %>/<%= dirs.scope %>/coralui-grunt-testrunner/lib/stripPathFromSnippets.js',

  'build/tests/*.js',
]);

module.exports = {
  options: {
    client: {
      mocha: {
        timeout: 5000 // default 2000ms
      }
    },
<<<<<<< HEAD

=======
>>>>>>> ef707ace
    files: karmaFiles,
    frameworks: [
      'mocha',
      'chai-jquery',
      'jquery-2.1.0', // This will need to be updated when jQuery's version is incremented
      'chai-sinon'
    ],
    // top level also needs to tweak pre-processor paths
    preprocessors: {
      // Pre-process HTML snippets
      'build/tests/snippets/**/*.html': ['html2js'],

      // coverage is taken from scripts after change introduced by CUI-3045 in coralui-util-dependencies. there's no
      // need to exclude anything else
      '<%= dirs.modules %>/<%= dirs.scope %>/coralui-*/scripts/**/*.js': ['coverage']
    }
  }
};<|MERGE_RESOLUTION|>--- conflicted
+++ resolved
@@ -59,10 +59,6 @@
         timeout: 5000 // default 2000ms
       }
     },
-<<<<<<< HEAD
-
-=======
->>>>>>> ef707ace
     files: karmaFiles,
     frameworks: [
       'mocha',
